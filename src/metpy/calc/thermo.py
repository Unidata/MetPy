# Copyright (c) 2008,2015,2016,2017,2018,2019 MetPy Developers.
# Distributed under the terms of the BSD 3-Clause License.
# SPDX-License-Identifier: BSD-3-Clause
"""Contains a collection of thermodynamic calculations."""
import warnings

import numpy as np
import scipy.integrate as si
import scipy.optimize as so
import xarray as xr

from .basic import add_height_to_pressure
from .exceptions import InvalidSoundingError
from .tools import (_greater_or_close, _less_or_close, _remove_nans, find_bounding_indices,
                    find_intersections, first_derivative, get_layer)
from .. import constants as mpconsts
from ..cbook import broadcast_indices
from ..interpolate.one_dimension import interpolate_1d
from ..package_tools import Exporter
from ..units import check_units, concatenate, process_units, units
from ..xarray import add_vertical_dim_from_xarray, preprocess_and_wrap

exporter = Exporter(globals())


@exporter.export
@preprocess_and_wrap(wrap_like='temperature', broadcast=('temperature', 'dewpoint'))
@check_units('[temperature]', '[temperature]')
def relative_humidity_from_dewpoint(temperature, dewpoint):
    r"""Calculate the relative humidity.

    Uses temperature and dewpoint to calculate relative humidity as the ratio of vapor
    pressure to saturation vapor pressures.

    Parameters
    ----------
    temperature : `pint.Quantity`
        Air temperature

    dewpoint : `pint.Quantity`
        Dewpoint temperature

    Returns
    -------
    `pint.Quantity`
        Relative humidity

    See Also
    --------
    saturation_vapor_pressure

    Notes
    -----
    .. math:: rh = \frac{e(T_d)}{e_s(T)}

    .. versionchanged:: 1.0
       Renamed ``dewpt`` parameter to ``dewpoint``

    """
    e = saturation_vapor_pressure(dewpoint)
    e_s = saturation_vapor_pressure(temperature)
    return (e / e_s)


@exporter.export
@preprocess_and_wrap(wrap_like='pressure')
@check_units('[pressure]', '[pressure]')
def exner_function(pressure, reference_pressure=mpconsts.P0):
    r"""Calculate the Exner function.

    .. math:: \Pi = \left( \frac{p}{p_0} \right)^\kappa

    This can be used to calculate potential temperature from temperature (and visa-versa),
    since:

    .. math:: \Pi = \frac{T}{\theta}

    Parameters
    ----------
    pressure : `pint.Quantity`
        Total atmospheric pressure

    reference_pressure : `pint.Quantity`, optional
        The reference pressure against which to calculate the Exner function, defaults to
        metpy.constants.P0

    Returns
    -------
    `pint.Quantity`
        Value of the Exner function at the given pressure

    See Also
    --------
    potential_temperature
    temperature_from_potential_temperature

    """
    return (pressure / reference_pressure).to('dimensionless')**mpconsts.kappa


@exporter.export
@preprocess_and_wrap(wrap_like='temperature', broadcast=('pressure', 'temperature'))
@check_units('[pressure]', '[temperature]')
def potential_temperature(pressure, temperature):
    r"""Calculate the potential temperature.

    Uses the Poisson equation to calculation the potential temperature
    given `pressure` and `temperature`.

    Parameters
    ----------
    pressure : `pint.Quantity`
        Total atmospheric pressure

    temperature : `pint.Quantity`
        Air temperature

    Returns
    -------
    `pint.Quantity`
        Potential temperature corresponding to the temperature and pressure

    See Also
    --------
    dry_lapse

    Notes
    -----
    Formula:

    .. math:: \Theta = T (P_0 / P)^\kappa

    Examples
    --------
    >>> from metpy.units import units
    >>> metpy.calc.potential_temperature(800. * units.mbar, 273. * units.kelvin)
    <Quantity(290.972015, 'kelvin')>

    """
    return temperature / exner_function(pressure)


@exporter.export
@preprocess_and_wrap(
    wrap_like='potential_temperature',
    broadcast=('pressure', 'potential_temperature')
)
@check_units('[pressure]', '[temperature]')
def temperature_from_potential_temperature(pressure, potential_temperature):
    r"""Calculate the temperature from a given potential temperature.

    Uses the inverse of the Poisson equation to calculate the temperature from a
    given potential temperature at a specific pressure level.

    Parameters
    ----------
    pressure : `pint.Quantity`
        Total atmospheric pressure

    potential_temperature : `pint.Quantity`
        Potential temperature

    Returns
    -------
    `pint.Quantity`
        Temperature corresponding to the potential temperature and pressure

    See Also
    --------
    dry_lapse
    potential_temperature

    Notes
    -----
    Formula:

    .. math:: T = \Theta (P / P_0)^\kappa

    Examples
    --------
    >>> from metpy.units import units
    >>> from metpy.calc import temperature_from_potential_temperature
    >>> # potential temperature
    >>> theta = np.array([ 286.12859679, 288.22362587]) * units.kelvin
    >>> p = 850 * units.mbar
    >>> T = temperature_from_potential_temperature(p, theta)

    .. versionchanged:: 1.0
       Renamed ``theta`` parameter to ``potential_temperature``

    """
    return potential_temperature * exner_function(pressure)


@exporter.export
@preprocess_and_wrap(
    wrap_like='temperature',
    broadcast=('pressure', 'temperature', 'reference_pressure')
)
@check_units('[pressure]', '[temperature]', '[pressure]')
def dry_lapse(pressure, temperature, reference_pressure=None, vertical_dim=0):
    r"""Calculate the temperature at a level assuming only dry processes.

    This function lifts a parcel starting at ``temperature``, conserving
    potential temperature. The starting pressure can be given by ``reference_pressure``.

    Parameters
    ----------
    pressure : `pint.Quantity`
        Atmospheric pressure level(s) of interest

    temperature : `pint.Quantity`
        Starting temperature

    reference_pressure : `pint.Quantity`, optional
        Reference pressure; if not given, it defaults to the first element of the
        pressure array.

    Returns
    -------
    `pint.Quantity`
       The parcel's resulting temperature at levels given by ``pressure``

    See Also
    --------
    moist_lapse : Calculate parcel temperature assuming liquid saturation processes
    parcel_profile : Calculate complete parcel profile
    potential_temperature

    Notes
    -----
    Only reliably functions on 1D profiles (not higher-dimension vertical cross sections or
    grids) unless reference_pressure is specified.

    .. versionchanged:: 1.0
       Renamed ``ref_pressure`` parameter to ``reference_pressure``

    """
    if reference_pressure is None:
        reference_pressure = pressure[0]
    return temperature * (pressure / reference_pressure)**mpconsts.kappa


@exporter.export
@preprocess_and_wrap(
    wrap_like='temperature',
    broadcast=('pressure', 'temperature', 'reference_pressure')
)
@process_units(
    {
        'pressure': '[pressure]',
        'temperature': '[temperature]',
        'reference_pressure': '[pressure]'
    },
    '[temperature]'
)
def moist_lapse(pressure, temperature, reference_pressure=None):
    r"""Calculate the temperature at a level assuming liquid saturation processes.

    This function lifts a parcel starting at `temperature`. The starting pressure can
    be given by `reference_pressure`. Essentially, this function is calculating moist
    pseudo-adiabats.

    Parameters
    ----------
    pressure : `pint.Quantity`
        Atmospheric pressure level(s) of interest

    temperature : `pint.Quantity`
        Starting temperature

    reference_pressure : `pint.Quantity`, optional
        Reference pressure; if not given, it defaults to the first element of the
        pressure array.

    Returns
    -------
    `pint.Quantity`
       The resulting parcel temperature at levels given by `pressure`

    See Also
    --------
    dry_lapse : Calculate parcel temperature assuming dry adiabatic processes
    parcel_profile : Calculate complete parcel profile

    Notes
    -----
    This function is implemented by integrating the following differential
    equation:

    .. math:: \frac{dT}{dP} = \frac{1}{P} \frac{R_d T + L_v r_s}
                                {C_{pd} + \frac{L_v^2 r_s \epsilon}{R_d T^2}}

    This equation comes from [Bakhshaii2013]_.

    Only reliably functions on 1D profiles (not higher-dimension vertical cross sections or
    grids).

    .. versionchanged:: 1.0
       Renamed ``ref_pressure`` parameter to ``reference_pressure``

    """
    def dt(p, t):
        rs = saturation_mixing_ratio._nounit(p, t)
        frac = (
            (mpconsts.nounit.Rd * t + mpconsts.nounit.Lv * rs)
            / (mpconsts.nounit.Cp_d + (
                mpconsts.nounit.Lv * mpconsts.nounit.Lv * rs * mpconsts.nounit.epsilon
                / (mpconsts.nounit.Rd * t**2)
            ))
        )
        return frac / p

    temperature = np.atleast_1d(temperature)
    pressure = np.atleast_1d(pressure)
    if reference_pressure is None:
        reference_pressure = pressure[0]

    if np.isnan(reference_pressure) or np.all(np.isnan(temperature)):
        return np.full((temperature.size, pressure.size), np.nan)

    pres_decreasing = (pressure[0] > pressure[-1])
    if pres_decreasing:
        # Everything is easier if pressures are in increasing order
        pressure = pressure[::-1]

    # It would be preferable to use a regular solver like RK45, but as of scipy 1.8.0
    # anything other than LSODA goes into an infinite loop when given NaNs for y0.
    solver_args = {'fun': dt, 'y0': temperature,
                   'method': 'LSODA', 'atol': 1e-7, 'rtol': 1.5e-8}

    # Need to handle close points to avoid an error in the solver
    close = np.isclose(pressure, reference_pressure)
    if np.any(close):
        ret = np.broadcast_to(temperature[:, np.newaxis], (temperature.size, np.sum(close)))
    else:
        ret = np.empty((temperature.size, 0), dtype=temperature.dtype)

    # Do we have any points above the reference pressure
    points_above = (pressure < reference_pressure) & ~close
    if np.any(points_above):
        # Integrate upward--need to flip so values are properly ordered from ref to min
        press_side = pressure[points_above][::-1]

        # Flip on exit so t values correspond to increasing pressure
        trace = si.solve_ivp(t_span=(reference_pressure, press_side[-1]),
                             t_eval=press_side, **solver_args).y[..., ::-1]
        ret = np.concatenate((trace, ret), axis=-1)

    # Do we have any points below the reference pressure
    points_below = ~points_above & ~close
    if np.any(points_below):
        # Integrate downward
        press_side = pressure[points_below]
        trace = si.solve_ivp(t_span=(reference_pressure, press_side[-1]),
                             t_eval=press_side, **solver_args).y
        ret = np.concatenate((ret, trace), axis=-1)

    if pres_decreasing:
        ret = ret[..., ::-1]

    return ret.squeeze()


@exporter.export
@preprocess_and_wrap()
@process_units(
    {'pressure': '[pressure]', 'temperature': '[temperature]', 'dewpoint': '[temperature]'},
    ('[pressure]', '[temperature]')
)
def lcl(pressure, temperature, dewpoint, max_iters=50, eps=1e-5):
    r"""Calculate the lifted condensation level (LCL) from the starting point.

    The starting state for the parcel is defined by `temperature`, `dewpoint`,
    and `pressure`. If these are arrays, this function will return a LCL
    for every index. This function does work with surface grids as a result.

    Parameters
    ----------
    pressure : `pint.Quantity`
        Starting atmospheric pressure

    temperature : `pint.Quantity`
        Starting temperature

    dewpoint : `pint.Quantity`
        Starting dewpoint

    Returns
    -------
    `pint.Quantity`
        LCL pressure

    `pint.Quantity`
        LCL temperature

    Other Parameters
    ----------------
    max_iters : int, optional
        The maximum number of iterations to use in calculation, defaults to 50.

    eps : float, optional
        The desired relative error in the calculated value, defaults to 1e-5.

    See Also
    --------
    parcel_profile

    Notes
    -----
    This function is implemented using an iterative approach to solve for the
    LCL. The basic algorithm is:

    1. Find the dewpoint from the LCL pressure and starting mixing ratio
    2. Find the LCL pressure from the starting temperature and dewpoint
    3. Iterate until convergence

    The function is guaranteed to finish by virtue of the `max_iters` counter.

    .. versionchanged:: 1.0
       Renamed ``dewpt`` parameter to ``dewpoint``

    """
    def _lcl_iter(p, p0, w, t):
        nonlocal nan_mask
        td = globals()['dewpoint']._nounit(vapor_pressure._nounit(p, w))
        p_new = (p0 * (td / t) ** (1. / mpconsts.nounit.kappa))
        nan_mask = nan_mask | np.isnan(p_new)
        return np.where(np.isnan(p_new), p, p_new)

    # Handle nans by creating a mask that gets set by our _lcl_iter function if it
    # ever encounters a nan, at which point pressure is set to p, stopping iteration.
    nan_mask = False
    w = mixing_ratio._nounit(saturation_vapor_pressure._nounit(dewpoint), pressure)
    lcl_p = so.fixed_point(_lcl_iter, pressure, args=(pressure, w, temperature),
                           xtol=eps, maxiter=max_iters)
    lcl_p = np.where(nan_mask, np.nan, lcl_p)

    # np.isclose needed if surface is LCL due to precision error with np.log in dewpoint.
    # Causes issues with parcel_profile_with_lcl if removed. Issue #1187
    lcl_p = np.where(np.isclose(lcl_p, pressure), pressure, lcl_p)

    return lcl_p, globals()['dewpoint']._nounit(vapor_pressure._nounit(lcl_p, w))


@exporter.export
@preprocess_and_wrap()
<<<<<<< HEAD
@check_units('[pressure]', '[temperature]', '[temperature]', '[length]')
def ccl(pressure, temperature, dewpoint, mixed_layer_depth=None, which='top'):
=======
@check_units('[pressure]', '[temperature]', '[temperature]')
def ccl(pressure, temperature, dewpoint, height=None, mixed_layer_depth=None, which='top'):
>>>>>>> 8c2d3336
    r"""Calculate the convective condensation level (CCL).

    This function is implemented by simplifying the mixing ratio and
    the saturation vapor pressure equation to

    .. math:: A(P) = ln(\frac{rP}{6.112(r+\epsilon)}) = \frac{17.67T}{T+243.5}

    where `P` is pressure, and `T` is temperature in degrees C.

    This gives us a direct relationship of how temperature changes with pressure
    in the atmosphere with a constant mixing ratio.

    Parameters
    ----------
    pressure : `pint.Quantity`
        Atmospheric pressure profile

    temperature : `pint.Quantity`
        Temperature at the levels given by `pressure`

    dewpoint : `pint.Quantity`
        Dewpoint at the levels given by `pressure`

    mixed_layer_depth : `pint.Quantity`, optional
        The depth of the mixed layer, defaults to` None`. If provided, should be
        in a unit of length.

    which: str, optional
        Pick which CCL value to return; must be one of 'top', 'bottom', or 'all'.
        'top' returns the lowest-pressure CCL (default),
        'bottom' returns the highest-pressure CCL,
        'all' returns every CCL in a `Pint.Quantity` array.

    Returns
    -------
    `pint.Quantity`
        CCL Pressure

    `pint.Quantity`
        CCL Temperature

    `pint.Quantity`
        Convective Temperature

    See Also
    --------
    lcl, lfc, el

    Notes
    -----
    Only functions on 1D profiles (not higher-dimension vertical cross sections or grids).
    Since this function returns scalar values when given a profile, this will return Pint
    Quantities even when given xarray DataArray profiles.

    """
    pressure, temperature, dewpoint = _remove_nans(pressure, temperature, dewpoint)

    dewpoint, temperature = dewpoint.to(units.degC), temperature.to(units.degC)
    pressure = pressure.to(units.hPa)

    p_start = pressure[0]

    # If the mixed layer is not defined, take the starting dewpoint to be the
    # first element of the dewpoint array.
    if mixed_layer_depth is None:
<<<<<<< HEAD
        dewpoint_start = dewpoint[0]
=======
        p_start, dewpoint_start = pressure[0], dewpoint[0]
>>>>>>> 8c2d3336
        vapor_pressure_start = saturation_vapor_pressure(dewpoint_start)
        r_start = mixing_ratio(vapor_pressure_start, p_start)

    # If it is defined, sample 10 values from the mixed layer and calculate the
    # corresponding mixing ratio. Take the numeric average of these 10 values.
    else:
        p_top = add_height_to_pressure(p_start, mixed_layer_depth)
        p_sample = np.linspace(p_start, p_top, 10)

        dewpoint_profile = interpolate_1d(p_sample, pressure, dewpoint)
        vapor_pressure_profile = saturation_vapor_pressure(dewpoint_profile)

        r_profile = mixing_ratio(vapor_pressure_profile, p_sample)
        r_start = np.mean(r_profile)

    a_p = np.log(r_start * pressure / (
        mpconsts.default.sat_pressure_0c * (mpconsts.nounit.epsilon + r_start)))
    # rt_profile is the temperature-pressure profile with a fixed mixing ratio
    rt_profile = units.Quantity((243.5 * a_p / (17.67 - a_p)).magnitude, 'degC')

    x, y = find_intersections(pressure, rt_profile, temperature,
                              direction='increasing', log_x=True)

    # In the case of multiple CCLs, select which to return
    if which == 'top':
        x, y = x[-1], y[-1]
    elif which == 'bottom':
        x, y = x[0], y[0]
    elif which not in ['top', 'bottom', 'all']:
        raise ValueError('Invalid option for "which". Valid options are "top", "bottom", '
                         'and "all".')

    x, y = x.to(pressure.units), y.to(temperature.units)
    return x, y, potential_temperature(x, y)


@exporter.export
@preprocess_and_wrap()
@check_units('[pressure]', '[temperature]', '[temperature]', '[temperature]')
def lfc(pressure, temperature, dewpoint, parcel_temperature_profile=None, dewpoint_start=None,
        which='top'):
    r"""Calculate the level of free convection (LFC).

    This works by finding the first intersection of the ideal parcel path and
    the measured parcel temperature. If this intersection occurs below the LCL,
    the LFC is determined to be the same as the LCL, based upon the conditions
    set forth in [USAF1990]_, pg 4-14, where a parcel must be lifted dry adiabatically
    to saturation before it can freely rise.

    Parameters
    ----------
    pressure : `pint.Quantity`
        Atmospheric pressure

    temperature : `pint.Quantity`
        Temperature at the levels given by `pressure`

    dewpoint : `pint.Quantity`
        Dewpoint at the levels given by `pressure`

    parcel_temperature_profile: `pint.Quantity`, optional
        The parcel's temperature profile from which to calculate the LFC. Defaults to the
        surface parcel profile.

    dewpoint_start: `pint.Quantity`, optional
        Dewpoint of the parcel for which to calculate the LFC. Defaults to the surface
        dewpoint.

    which: str, optional
        Pick which LFC to return. Options are 'top', 'bottom', 'wide', 'most_cape', and 'all';
        'top' returns the lowest-pressure LFC (default),
        'bottom' returns the highest-pressure LFC,
        'wide' returns the LFC whose corresponding EL is farthest away,
        'most_cape' returns the LFC that results in the most CAPE in the profile.

    Returns
    -------
    `pint.Quantity`
        LFC pressure, or array of same if which='all'

    `pint.Quantity`
        LFC temperature, or array of same if which='all'

    See Also
    --------
    parcel_profile

    Notes
    -----
    Only functions on 1D profiles (not higher-dimension vertical cross sections or grids).
    Since this function returns scalar values when given a profile, this will return Pint
    Quantities even when given xarray DataArray profiles.

    .. versionchanged:: 1.0
       Renamed ``dewpt``,``dewpoint_start`` parameters to ``dewpoint``, ``dewpoint_start``

    """
    pressure, temperature, dewpoint = _remove_nans(pressure, temperature, dewpoint)
    # Default to surface parcel if no profile or starting pressure level is given
    if parcel_temperature_profile is None:
        new_stuff = parcel_profile_with_lcl(pressure, temperature, dewpoint)
        pressure, temperature, dewpoint, parcel_temperature_profile = new_stuff
        parcel_temperature_profile = parcel_temperature_profile.to(temperature.units)

    if dewpoint_start is None:
        dewpoint_start = dewpoint[0]

    # The parcel profile and data may have the same first data point.
    # If that is the case, ignore that point to get the real first
    # intersection for the LFC calculation. Use logarithmic interpolation.
    if np.isclose(parcel_temperature_profile[0].to(temperature.units).m, temperature[0].m):
        x, y = find_intersections(pressure[1:], parcel_temperature_profile[1:],
                                  temperature[1:], direction='increasing', log_x=True)
    else:
        x, y = find_intersections(pressure, parcel_temperature_profile,
                                  temperature, direction='increasing', log_x=True)

    # Compute LCL for this parcel for future comparisons
    this_lcl = lcl(pressure[0], parcel_temperature_profile[0], dewpoint_start)

    # The LFC could:
    # 1) Not exist
    # 2) Exist but be equal to the LCL
    # 3) Exist and be above the LCL

    # LFC does not exist or is LCL
    if len(x) == 0:
        # Is there any positive area above the LCL?
        mask = pressure < this_lcl[0]
        if np.all(_less_or_close(parcel_temperature_profile[mask], temperature[mask])):
            # LFC doesn't exist
            x = units.Quantity(np.nan, pressure.units)
            y = units.Quantity(np.nan, temperature.units)
        else:  # LFC = LCL
            x, y = this_lcl
        return x, y

    # LFC exists. Make sure it is no lower than the LCL
    else:
        idx = x < this_lcl[0]
        # LFC height < LCL height, so set LFC = LCL
        if not any(idx):
            el_pressure, _ = find_intersections(pressure[1:], parcel_temperature_profile[1:],
                                                temperature[1:], direction='decreasing',
                                                log_x=True)
            if np.min(el_pressure) > this_lcl[0]:
                x = units.Quantity(np.nan, pressure.units)
                y = units.Quantity(np.nan, temperature.units)
            else:
                x, y = this_lcl
            return x, y
        # Otherwise, find all LFCs that exist above the LCL
        # What is returned depends on which flag as described in the docstring
        else:
            return _multiple_el_lfc_options(x, y, idx, which, pressure,
                                            parcel_temperature_profile, temperature,
                                            dewpoint, intersect_type='LFC')


def _multiple_el_lfc_options(intersect_pressures, intersect_temperatures, valid_x,
                             which, pressure, parcel_temperature_profile, temperature,
                             dewpoint, intersect_type):
    """Choose which ELs and LFCs to return from a sounding."""
    p_list, t_list = intersect_pressures[valid_x], intersect_temperatures[valid_x]
    if which == 'all':
        x, y = p_list, t_list
    elif which == 'bottom':
        x, y = p_list[0], t_list[0]
    elif which == 'top':
        x, y = p_list[-1], t_list[-1]
    elif which == 'wide':
        x, y = _wide_option(intersect_type, p_list, t_list, pressure,
                            parcel_temperature_profile, temperature)
    elif which == 'most_cape':
        x, y = _most_cape_option(intersect_type, p_list, t_list, pressure, temperature,
                                 dewpoint, parcel_temperature_profile)
    else:
        raise ValueError('Invalid option for "which". Valid options are "top", "bottom", '
                         '"wide", "most_cape", and "all".')
    return x, y


def _wide_option(intersect_type, p_list, t_list, pressure, parcel_temperature_profile,
                 temperature):
    """Calculate the LFC or EL that produces the greatest distance between these points."""
    # zip the LFC and EL lists together and find greatest difference
    if intersect_type == 'LFC':
        # Find EL intersection pressure values
        lfc_p_list = p_list
        el_p_list, _ = find_intersections(pressure[1:], parcel_temperature_profile[1:],
                                          temperature[1:], direction='decreasing',
                                          log_x=True)
    else:  # intersect_type == 'EL'
        el_p_list = p_list
        # Find LFC intersection pressure values
        lfc_p_list, _ = find_intersections(pressure, parcel_temperature_profile,
                                           temperature, direction='increasing',
                                           log_x=True)
    diff = [lfc_p.m - el_p.m for lfc_p, el_p in zip(lfc_p_list, el_p_list)]
    return (p_list[np.where(diff == np.max(diff))][0],
            t_list[np.where(diff == np.max(diff))][0])


def _most_cape_option(intersect_type, p_list, t_list, pressure, temperature, dewpoint,
                      parcel_temperature_profile):
    """Calculate the LFC or EL that produces the most CAPE in the profile."""
    # Need to loop through all possible combinations of cape, find greatest cape profile
    cape_list, pair_list = [], []
    for which_lfc in ['top', 'bottom']:
        for which_el in ['top', 'bottom']:
            cape, _ = cape_cin(pressure, temperature, dewpoint, parcel_temperature_profile,
                               which_lfc=which_lfc, which_el=which_el)
            cape_list.append(cape.m)
            pair_list.append([which_lfc, which_el])
    (lfc_chosen, el_chosen) = pair_list[np.where(cape_list == np.max(cape_list))[0][0]]
    if intersect_type == 'LFC':
        if lfc_chosen == 'top':
            x, y = p_list[-1], t_list[-1]
        else:  # 'bottom' is returned
            x, y = p_list[0], t_list[0]
    else:  # EL is returned
        if el_chosen == 'top':
            x, y = p_list[-1], t_list[-1]
        else:
            x, y = p_list[0], t_list[0]
    return x, y


@exporter.export
@preprocess_and_wrap()
@check_units('[pressure]', '[temperature]', '[temperature]', '[temperature]')
def el(pressure, temperature, dewpoint, parcel_temperature_profile=None, which='top'):
    r"""Calculate the equilibrium level.

    This works by finding the last intersection of the ideal parcel path and
    the measured environmental temperature. If there is one or fewer intersections, there is
    no equilibrium level.

    Parameters
    ----------
    pressure : `pint.Quantity`
        Atmospheric pressure profile

    temperature : `pint.Quantity`
        Temperature at the levels given by `pressure`

    dewpoint : `pint.Quantity`
        Dewpoint at the levels given by `pressure`

    parcel_temperature_profile: `pint.Quantity`, optional
        The parcel's temperature profile from which to calculate the EL. Defaults to the
        surface parcel profile.

    which: str, optional
        Pick which LFC to return. Options are 'top', 'bottom', 'wide', 'most_cape', and 'all'.
        'top' returns the lowest-pressure EL, default.
        'bottom' returns the highest-pressure EL.
        'wide' returns the EL whose corresponding LFC is farthest away.
        'most_cape' returns the EL that results in the most CAPE in the profile.

    Returns
    -------
    `pint.Quantity`
        EL pressure, or array of same if which='all'

    `pint.Quantity`
        EL temperature, or array of same if which='all'

    See Also
    --------
    parcel_profile

    Notes
    -----
    Only functions on 1D profiles (not higher-dimension vertical cross sections or grids).
    Since this function returns scalar values when given a profile, this will return Pint
    Quantities even when given xarray DataArray profiles.

    .. versionchanged:: 1.0
       Renamed ``dewpt`` parameter to ``dewpoint``

    """
    pressure, temperature, dewpoint = _remove_nans(pressure, temperature, dewpoint)
    # Default to surface parcel if no profile or starting pressure level is given
    if parcel_temperature_profile is None:
        new_stuff = parcel_profile_with_lcl(pressure, temperature, dewpoint)
        pressure, temperature, dewpoint, parcel_temperature_profile = new_stuff
        parcel_temperature_profile = parcel_temperature_profile.to(temperature.units)

    # If the top of the sounding parcel is warmer than the environment, there is no EL
    if parcel_temperature_profile[-1] > temperature[-1]:
        return (units.Quantity(np.nan, pressure.units),
                units.Quantity(np.nan, temperature.units))

    # Interpolate in log space to find the appropriate pressure - units have to be stripped
    # and reassigned to allow np.log() to function properly.
    x, y = find_intersections(pressure[1:], parcel_temperature_profile[1:], temperature[1:],
                              direction='decreasing', log_x=True)
    lcl_p, _ = lcl(pressure[0], temperature[0], dewpoint[0])
    if len(x) > 0 and x[-1] < lcl_p:
        idx = x < lcl_p
        return _multiple_el_lfc_options(x, y, idx, which, pressure,
                                        parcel_temperature_profile, temperature, dewpoint,
                                        intersect_type='EL')
    else:
        return (units.Quantity(np.nan, pressure.units),
                units.Quantity(np.nan, temperature.units))


@exporter.export
@preprocess_and_wrap(wrap_like='pressure')
@check_units('[pressure]', '[temperature]', '[temperature]')
def parcel_profile(pressure, temperature, dewpoint):
    r"""Calculate the profile a parcel takes through the atmosphere.

    The parcel starts at `temperature`, and `dewpoint`, lifted up
    dry adiabatically to the LCL, and then moist adiabatically from there.
    `pressure` specifies the pressure levels for the profile.

    Parameters
    ----------
    pressure : `pint.Quantity`
        Atmospheric pressure level(s) of interest. This array must be from
        high to low pressure.

    temperature : `pint.Quantity`
        Starting temperature

    dewpoint : `pint.Quantity`
        Starting dewpoint

    Returns
    -------
    `pint.Quantity`
        The parcel's temperatures at the specified pressure levels

    See Also
    --------
    lcl, moist_lapse, dry_lapse, parcel_profile_with_lcl, parcel_profile_with_lcl_as_dataset

    Notes
    -----
    Only functions on 1D profiles (not higher-dimension vertical cross sections or grids).
    Duplicate pressure levels return duplicate parcel temperatures. Consider preprocessing
    low-precision, high frequency profiles with tools like `scipy.medfilt`,
    `pandas.drop_duplicates`, or `numpy.unique`.

    Will only return Pint Quantities, even when given xarray DataArray profiles. To
    obtain a xarray Dataset instead, use `parcel_profile_with_lcl_as_dataset` instead.

    .. versionchanged:: 1.0
       Renamed ``dewpt`` parameter to ``dewpoint``

    """
    _, _, _, t_l, _, t_u = _parcel_profile_helper(pressure, temperature, dewpoint)
    return concatenate((t_l, t_u))


@exporter.export
@preprocess_and_wrap()
@check_units('[pressure]', '[temperature]', '[temperature]')
def parcel_profile_with_lcl(pressure, temperature, dewpoint):
    r"""Calculate the profile a parcel takes through the atmosphere.

    The parcel starts at `temperature`, and `dewpoint`, lifted up
    dry adiabatically to the LCL, and then moist adiabatically from there.
    `pressure` specifies the pressure levels for the profile. This function returns
    a profile that includes the LCL.

    Parameters
    ----------
    pressure : `pint.Quantity`
        Atmospheric pressure level(s) of interest. This array must be from
        high to low pressure.

    temperature : `pint.Quantity`
        Atmospheric temperature at the levels in `pressure`. The first entry should be at
        the same level as the first `pressure` data point.

    dewpoint : `pint.Quantity`
        Atmospheric dewpoint at the levels in `pressure`. The first entry should be at
        the same level as the first `pressure` data point.

    Returns
    -------
    pressure : `pint.Quantity`
        The parcel profile pressures, which includes the specified levels and the LCL

    ambient_temperature : `pint.Quantity`
        Atmospheric temperature values, including the value interpolated to the LCL level

    ambient_dew_point : `pint.Quantity`
        Atmospheric dewpoint values, including the value interpolated to the LCL level

    profile_temperature : `pint.Quantity`
        The parcel profile temperatures at all of the levels in the returned pressures array,
        including the LCL

    See Also
    --------
    lcl, moist_lapse, dry_lapse, parcel_profile, parcel_profile_with_lcl_as_dataset

    Notes
    -----
    Only functions on 1D profiles (not higher-dimension vertical cross sections or grids).
    Duplicate pressure levels return duplicate parcel temperatures. Consider preprocessing
    low-precision, high frequency profiles with tools like `scipy.medfilt`,
    `pandas.drop_duplicates`, or `numpy.unique`.

    Will only return Pint Quantities, even when given xarray DataArray profiles. To
    obtain a xarray Dataset instead, use `parcel_profile_with_lcl_as_dataset` instead.

    .. versionchanged:: 1.0
       Renamed ``dewpt`` parameter to ``dewpoint``

    """
    p_l, p_lcl, p_u, t_l, t_lcl, t_u = _parcel_profile_helper(pressure, temperature[0],
                                                              dewpoint[0])
    new_press = concatenate((p_l, p_lcl, p_u))
    prof_temp = concatenate((t_l, t_lcl, t_u))
    new_temp = _insert_lcl_level(pressure, temperature, p_lcl)
    new_dewp = _insert_lcl_level(pressure, dewpoint, p_lcl)
    return new_press, new_temp, new_dewp, prof_temp


@exporter.export
def parcel_profile_with_lcl_as_dataset(pressure, temperature, dewpoint):
    r"""Calculate the profile a parcel takes through the atmosphere, returning a Dataset.

    The parcel starts at `temperature`, and `dewpoint`, lifted up
    dry adiabatically to the LCL, and then moist adiabatically from there.
    `pressure` specifies the pressure levels for the profile. This function returns
    a profile that includes the LCL.

    Parameters
    ----------
    pressure : `pint.Quantity`
        The atmospheric pressure level(s) of interest. This array must be from
        high to low pressure.
    temperature : `pint.Quantity`
        The atmospheric temperature at the levels in `pressure`. The first entry should be at
        the same level as the first `pressure` data point.
    dewpoint : `pint.Quantity`
        The atmospheric dewpoint at the levels in `pressure`. The first entry should be at
        the same level as the first `pressure` data point.

    Returns
    -------
    profile : `xarray.Dataset`
        The interpolated profile with three data variables: ambient_temperature,
        ambient_dew_point, and profile_temperature, all of which are on an isobaric
        coordinate.

    See Also
    --------
    lcl, moist_lapse, dry_lapse, parcel_profile, parcel_profile_with_lcl

    Notes
    -----
    Only functions on 1D profiles (not higher-dimension vertical cross sections or grids).

    """
    p, ambient_temperature, ambient_dew_point, profile_temperature = parcel_profile_with_lcl(
        pressure,
        temperature,
        dewpoint
    )
    return xr.Dataset(
        {
            'ambient_temperature': (
                ('isobaric',),
                ambient_temperature,
                {'standard_name': 'air_temperature'}
            ),
            'ambient_dew_point': (
                ('isobaric',),
                ambient_dew_point,
                {'standard_name': 'dew_point_temperature'}
            ),
            'parcel_temperature': (
                ('isobaric',),
                profile_temperature,
                {'long_name': 'air_temperature_of_lifted_parcel'}
            )
        },
        coords={
            'isobaric': (
                'isobaric',
                p.m,
                {'units': str(p.units), 'standard_name': 'air_pressure'}
            )
        }
    )


def _check_pressure(pressure):
    """Check that pressure does not increase.

    Returns True if the pressure does not increase from one level to the next;
    otherwise, returns False.

    """
    return np.all(pressure[:-1] >= pressure[1:])


def _parcel_profile_helper(pressure, temperature, dewpoint):
    """Help calculate parcel profiles.

    Returns the temperature and pressure, above, below, and including the LCL. The
    other calculation functions decide what to do with the pieces.

    """
    # Check that pressure does not increase.
    if not _check_pressure(pressure):
        msg = """
        Pressure increases between at least two points in your sounding.
        Using scipy.signal.medfilt may fix this."""
        raise InvalidSoundingError(msg)

    # Find the LCL
    press_lcl, temp_lcl = lcl(pressure[0], temperature, dewpoint)
    press_lcl = press_lcl.to(pressure.units)

    # Find the dry adiabatic profile, *including* the LCL. We need >= the LCL in case the
    # LCL is included in the levels. It's slightly redundant in that case, but simplifies
    # the logic for removing it later.
    press_lower = concatenate((pressure[pressure >= press_lcl], press_lcl))
    temp_lower = dry_lapse(press_lower, temperature)

    # If the pressure profile doesn't make it to the lcl, we can stop here
    if _greater_or_close(np.nanmin(pressure), press_lcl):
        return (press_lower[:-1], press_lcl, units.Quantity(np.array([]), press_lower.units),
                temp_lower[:-1], temp_lcl, units.Quantity(np.array([]), temp_lower.units))

    # Establish profile above LCL
    press_upper = concatenate((press_lcl, pressure[pressure < press_lcl]))

    # Remove duplicate pressure values from remaining profile. Needed for solve_ivp in
    # moist_lapse. unique will return remaining values sorted ascending.
    unique, indices, counts = np.unique(press_upper.m, return_inverse=True, return_counts=True)
    unique = units.Quantity(unique, press_upper.units)
    if np.any(counts > 1):
        warnings.warn(f'Duplicate pressure(s) {unique[counts > 1]:~P} provided. '
                      'Output profile includes duplicate temperatures as a result.')

    # Find moist pseudo-adiabatic profile starting at the LCL, reversing above sorting
    temp_upper = moist_lapse(unique[::-1], temp_lower[-1]).to(temp_lower.units)
    temp_upper = temp_upper[::-1][indices]

    # Return profile pieces
    return (press_lower[:-1], press_lcl, press_upper[1:],
            temp_lower[:-1], temp_lcl, temp_upper[1:])


def _insert_lcl_level(pressure, temperature, lcl_pressure):
    """Insert the LCL pressure into the profile."""
    interp_temp = interpolate_1d(lcl_pressure, pressure, temperature)

    # Pressure needs to be increasing for searchsorted, so flip it and then convert
    # the index back to the original array
    loc = pressure.size - pressure[::-1].searchsorted(lcl_pressure)
    return units.Quantity(np.insert(temperature.m, loc, interp_temp.m), temperature.units)


@exporter.export
@preprocess_and_wrap(wrap_like='mixing_ratio', broadcast=('pressure', 'mixing_ratio'))
@process_units({'pressure': '[pressure]', 'mixing_ratio': '[dimensionless]'}, '[pressure]')
def vapor_pressure(pressure, mixing_ratio):
    r"""Calculate water vapor (partial) pressure.

    Given total ``pressure`` and water vapor ``mixing_ratio``, calculates the
    partial pressure of water vapor.

    Parameters
    ----------
    pressure : `pint.Quantity`
        Total atmospheric pressure

    mixing_ratio : `pint.Quantity`
        Dimensionless mass mixing ratio

    Returns
    -------
    `pint.Quantity`
        Ambient water vapor (partial) pressure in the same units as ``pressure``

    See Also
    --------
    saturation_vapor_pressure, dewpoint

    Notes
    -----
    This function is a straightforward implementation of the equation given in many places,
    such as [Hobbs1977]_ pg.71:

    .. math:: e = p \frac{r}{r + \epsilon}

    .. versionchanged:: 1.0
       Renamed ``mixing`` parameter to ``mixing_ratio``

    """
    return pressure * mixing_ratio / (mpconsts.nounit.epsilon + mixing_ratio)


@exporter.export
@preprocess_and_wrap(wrap_like='temperature')
@process_units({'temperature': '[temperature]'}, '[pressure]')
def saturation_vapor_pressure(temperature):
    r"""Calculate the saturation water vapor (partial) pressure.

    Parameters
    ----------
    temperature : `pint.Quantity`
        Air temperature

    Returns
    -------
    `pint.Quantity`
        Saturation water vapor (partial) pressure

    See Also
    --------
    vapor_pressure, dewpoint

    Notes
    -----
    Instead of temperature, dewpoint may be used in order to calculate
    the actual (ambient) water vapor (partial) pressure.

    The formula used is that from [Bolton1980]_ for T in degrees Celsius:

    .. math:: 6.112 e^\frac{17.67T}{T + 243.5}

    """
    # Converted from original in terms of C to use kelvin.
    return mpconsts.nounit.sat_pressure_0c * np.exp(
        17.67 * (temperature - 273.15) / (temperature - 29.65)
    )


@exporter.export
@preprocess_and_wrap(wrap_like='temperature', broadcast=('temperature', 'relative_humidity'))
@check_units('[temperature]', '[dimensionless]')
def dewpoint_from_relative_humidity(temperature, relative_humidity):
    r"""Calculate the ambient dewpoint given air temperature and relative humidity.

    Parameters
    ----------
    temperature : `pint.Quantity`
        Air temperature

    relative_humidity : `pint.Quantity`
        Relative humidity expressed as a ratio in the range 0 < relative_humidity <= 1

    Returns
    -------
    `pint.Quantity`
        Dewpoint temperature


    .. versionchanged:: 1.0
       Renamed ``rh`` parameter to ``relative_humidity``

    See Also
    --------
    dewpoint, saturation_vapor_pressure

    """
    if np.any(relative_humidity > 1.2):
        warnings.warn('Relative humidity >120%, ensure proper units.')
    return dewpoint(relative_humidity * saturation_vapor_pressure(temperature))


@exporter.export
@preprocess_and_wrap(wrap_like='vapor_pressure')
@process_units({'vapor_pressure': '[pressure]'}, '[temperature]', output_to=units.degC)
def dewpoint(vapor_pressure):
    r"""Calculate the ambient dewpoint given the vapor pressure.

    Parameters
    ----------
    vapor_pressure : `pint.Quantity`
        Water vapor partial pressure

    Returns
    -------
    `pint.Quantity`
        Dewpoint temperature

    See Also
    --------
    dewpoint_from_relative_humidity, saturation_vapor_pressure, vapor_pressure

    Notes
    -----
    This function inverts the [Bolton1980]_ formula for saturation vapor
    pressure to instead calculate the temperature. This yields the following formula for
    dewpoint in degrees Celsius, where :math:`e` is the ambient vapor pressure in millibars:

    .. math:: T = \frac{243.5 \log(e / 6.112)}{17.67 - \log(e / 6.112)}

    .. versionchanged:: 1.0
       Renamed ``e`` parameter to ``vapor_pressure``

    """
    val = np.log(vapor_pressure / mpconsts.nounit.sat_pressure_0c)
    return mpconsts.nounit.zero_degc + 243.5 * val / (17.67 - val)


@exporter.export
@preprocess_and_wrap(wrap_like='partial_press', broadcast=('partial_press', 'total_press'))
@process_units(
    {
        'partial_press': '[pressure]',
        'total_press': '[pressure]',
        'molecular_weight_ratio': '[dimensionless]'
    },
    '[dimensionless]',
    ignore_inputs_for_output=('molecular_weight_ratio',)
)
def mixing_ratio(partial_press, total_press, molecular_weight_ratio=mpconsts.nounit.epsilon):
    r"""Calculate the mixing ratio of a gas.

    This calculates mixing ratio given its partial pressure and the total pressure of
    the air. There are no required units for the input arrays, other than that
    they have the same units.

    Parameters
    ----------
    partial_press : `pint.Quantity`
        Partial pressure of the constituent gas

    total_press : `pint.Quantity`
        Total air pressure

    molecular_weight_ratio : `pint.Quantity` or float, optional
        The ratio of the molecular weight of the constituent gas to that assumed
        for air. Defaults to the ratio for water vapor to dry air
        (:math:`\epsilon\approx0.622`).

    Returns
    -------
    `pint.Quantity`
        The (mass) mixing ratio, dimensionless (e.g. Kg/Kg or g/g)

    See Also
    --------
    saturation_mixing_ratio, vapor_pressure

    Notes
    -----
    This function is a straightforward implementation of the equation given in many places,
    such as [Hobbs1977]_ pg.73:

    .. math:: r = \epsilon \frac{e}{p - e}

    .. versionchanged:: 1.0
       Renamed ``part_press``, ``tot_press`` parameters to ``partial_press``, ``total_press``

    """
    return molecular_weight_ratio * partial_press / (total_press - partial_press)


@exporter.export
@preprocess_and_wrap(wrap_like='temperature', broadcast=('total_press', 'temperature'))
@process_units(
    {'total_press': '[pressure]', 'temperature': '[temperature]'},
    '[dimensionless]'
)
def saturation_mixing_ratio(total_press, temperature):
    r"""Calculate the saturation mixing ratio of water vapor.

    This calculation is given total atmospheric pressure and air temperature.

    Parameters
    ----------
    total_press: `pint.Quantity`
        Total atmospheric pressure

    temperature: `pint.Quantity`
        Air temperature

    Returns
    -------
    `pint.Quantity`
        Saturation mixing ratio, dimensionless

    Notes
    -----
    This function is a straightforward implementation of the equation given in many places,
    such as [Hobbs1977]_ pg.73:

    .. math:: r_s = \epsilon \frac{e_s}{p - e_s}

    .. versionchanged:: 1.0
       Renamed ``tot_press`` parameter to ``total_press``

    """
    return mixing_ratio._nounit(saturation_vapor_pressure._nounit(temperature), total_press)


@exporter.export
@preprocess_and_wrap(
    wrap_like='temperature',
    broadcast=('pressure', 'temperature', 'dewpoint')
)
@check_units('[pressure]', '[temperature]', '[temperature]')
def equivalent_potential_temperature(pressure, temperature, dewpoint):
    r"""Calculate equivalent potential temperature.

    This calculation must be given an air parcel's pressure, temperature, and dewpoint.
    The implementation uses the formula outlined in [Bolton1980]_:

    First, the LCL temperature is calculated:

    .. math:: T_{L}=\frac{1}{\frac{1}{T_{D}-56}+\frac{ln(T_{K}/T_{D})}{800}}+56

    Which is then used to calculate the potential temperature at the LCL:

    .. math:: \theta_{DL}=T_{K}\left(\frac{1000}{p-e}\right)^k
              \left(\frac{T_{K}}{T_{L}}\right)^{.28r}

    Both of these are used to calculate the final equivalent potential temperature:

    .. math:: \theta_{E}=\theta_{DL}\exp\left[\left(\frac{3036.}{T_{L}}
                                              -1.78\right)*r(1+.448r)\right]

    Parameters
    ----------
    pressure: `pint.Quantity`
        Total atmospheric pressure

    temperature: `pint.Quantity`
        Temperature of parcel

    dewpoint: `pint.Quantity`
        Dewpoint of parcel

    Returns
    -------
    `pint.Quantity`
        Equivalent potential temperature of the parcel

    Notes
    -----
    [Bolton1980]_ formula for Theta-e is used, since according to
    [DaviesJones2009]_ it is the most accurate non-iterative formulation
    available.

    """
    t = temperature.to('kelvin').magnitude
    td = dewpoint.to('kelvin').magnitude
    r = saturation_mixing_ratio(pressure, dewpoint).magnitude
    e = saturation_vapor_pressure(dewpoint)

    t_l = 56 + 1. / (1. / (td - 56) + np.log(t / td) / 800.)
    th_l = potential_temperature(pressure - e, temperature) * (t / t_l) ** (0.28 * r)
    return th_l * np.exp(r * (1 + 0.448 * r) * (3036. / t_l - 1.78))


@exporter.export
@preprocess_and_wrap(wrap_like='temperature', broadcast=('pressure', 'temperature'))
@check_units('[pressure]', '[temperature]')
def saturation_equivalent_potential_temperature(pressure, temperature):
    r"""Calculate saturation equivalent potential temperature.

    This calculation must be given an air parcel's pressure and temperature.
    The implementation uses the formula outlined in [Bolton1980]_ for the
    equivalent potential temperature, and assumes a saturated process.

    First, because we assume a saturated process, the temperature at the LCL is
    equivalent to the current temperature. Therefore the following equation.

    .. math:: T_{L}=\frac{1}{\frac{1}{T_{D}-56}+\frac{ln(T_{K}/T_{D})}{800}}+56

    reduces to:

    .. math:: T_{L} = T_{K}

    Then the potential temperature at the temperature/LCL is calculated:

    .. math:: \theta_{DL}=T_{K}\left(\frac{1000}{p-e}\right)^k
              \left(\frac{T_{K}}{T_{L}}\right)^{.28r}

    However, because:

    .. math:: T_{L} = T_{K}

    it follows that:

    .. math:: \theta_{DL}=T_{K}\left(\frac{1000}{p-e}\right)^k

    Both of these are used to calculate the final equivalent potential temperature:

    .. math:: \theta_{E}=\theta_{DL}\exp\left[\left(\frac{3036.}{T_{K}}
                                              -1.78\right)*r(1+.448r)\right]

    Parameters
    ----------
    pressure: `pint.Quantity`
        Total atmospheric pressure

    temperature: `pint.Quantity`
        Temperature of parcel

    Returns
    -------
    `pint.Quantity`
        Saturation equivalent potential temperature of the parcel

    Notes
    -----
    [Bolton1980]_ formula for Theta-e is used (for saturated case), since according to
    [DaviesJones2009]_ it is the most accurate non-iterative formulation
    available.

    """
    t = temperature.to('kelvin').magnitude
    p = pressure.to('hPa').magnitude
    e = saturation_vapor_pressure(temperature).to('hPa').magnitude
    r = saturation_mixing_ratio(pressure, temperature).magnitude

    th_l = t * (1000 / (p - e)) ** mpconsts.kappa
    th_es = th_l * np.exp((3036. / t - 1.78) * r * (1 + 0.448 * r))

    return units.Quantity(th_es, units.kelvin)


@exporter.export
@preprocess_and_wrap(wrap_like='temperature', broadcast=('temperature', 'mixing_ratio'))
@process_units(
    {
        'temperature': '[temperature]',
        'mixing_ratio': '[dimensionless]',
        'molecular_weight_ratio': '[dimensionless]'
    },
    '[temperature]',
    ignore_inputs_for_output=('molecular_weight_ratio',)
)
def virtual_temperature(
    temperature, mixing_ratio, molecular_weight_ratio=mpconsts.nounit.epsilon
):
    r"""Calculate virtual temperature.

    This calculation must be given an air parcel's temperature and mixing ratio.
    The implementation uses the formula outlined in [Hobbs2006]_ pg.80.

    Parameters
    ----------
    temperature: `pint.Quantity`
        Air temperature

    mixing_ratio : `pint.Quantity`
        Mass mixing ratio (dimensionless)

    molecular_weight_ratio : `pint.Quantity` or float, optional
        The ratio of the molecular weight of the constituent gas to that assumed
        for air. Defaults to the ratio for water vapor to dry air.
        (:math:`\epsilon\approx0.622`)

    Returns
    -------
    `pint.Quantity`
        Corresponding virtual temperature of the parcel

    Notes
    -----
    .. math:: T_v = T \frac{\text{w} + \epsilon}{\epsilon\,(1 + \text{w})}

    .. versionchanged:: 1.0
       Renamed ``mixing`` parameter to ``mixing_ratio``

    """
    return temperature * ((mixing_ratio + molecular_weight_ratio)
                          / (molecular_weight_ratio * (1 + mixing_ratio)))


@exporter.export
@preprocess_and_wrap(
    wrap_like='temperature',
    broadcast=('pressure', 'temperature', 'mixing_ratio')
)
@check_units('[pressure]', '[temperature]', '[dimensionless]', '[dimensionless]')
def virtual_potential_temperature(pressure, temperature, mixing_ratio,
                                  molecular_weight_ratio=mpconsts.epsilon):
    r"""Calculate virtual potential temperature.

    This calculation must be given an air parcel's pressure, temperature, and mixing ratio.
    The implementation uses the formula outlined in [Markowski2010]_ pg.13.

    Parameters
    ----------
    pressure: `pint.Quantity`
        Total atmospheric pressure

    temperature: `pint.Quantity`
        Air temperature

    mixing_ratio : `pint.Quantity`
        Dimensionless mass mixing ratio

    molecular_weight_ratio : `pint.Quantity` or float, optional
        The ratio of the molecular weight of the constituent gas to that assumed
        for air. Defaults to the ratio for water vapor to dry air.
        (:math:`\epsilon\approx0.622`)

    Returns
    -------
    `pint.Quantity`
        Corresponding virtual potential temperature of the parcel

    Notes
    -----
    .. math:: \Theta_v = \Theta \frac{\text{w} + \epsilon}{\epsilon\,(1 + \text{w})}

    .. versionchanged:: 1.0
       Renamed ``mixing`` parameter to ``mixing_ratio``

    """
    pottemp = potential_temperature(pressure, temperature)
    return virtual_temperature(pottemp, mixing_ratio, molecular_weight_ratio)


@exporter.export
@preprocess_and_wrap(
    wrap_like='temperature',
    broadcast=('pressure', 'temperature', 'mixing_ratio')
)
@check_units('[pressure]', '[temperature]', '[dimensionless]', '[dimensionless]')
def density(pressure, temperature, mixing_ratio, molecular_weight_ratio=mpconsts.epsilon):
    r"""Calculate density.

    This calculation must be given an air parcel's pressure, temperature, and mixing ratio.
    The implementation uses the formula outlined in [Hobbs2006]_ pg.67.

    Parameters
    ----------
    pressure: `pint.Quantity`
        Total atmospheric pressure

    temperature: `pint.Quantity`
        Air temperature

    mixing_ratio : `pint.Quantity`
        Mass mixing ratio (dimensionless)

    molecular_weight_ratio : `pint.Quantity` or float, optional
        The ratio of the molecular weight of the constituent gas to that assumed
        for air. Defaults to the ratio for water vapor to dry air.
        (:math:`\epsilon\approx0.622`)

    Returns
    -------
    `pint.Quantity`
        Corresponding density of the parcel

    Notes
    -----
    .. math:: \rho = \frac{p}{R_dT_v}

    .. versionchanged:: 1.0
       Renamed ``mixing`` parameter to ``mixing_ratio``

    """
    virttemp = virtual_temperature(temperature, mixing_ratio, molecular_weight_ratio)
    return (pressure / (mpconsts.Rd * virttemp)).to('kg/m**3')


@exporter.export
@preprocess_and_wrap(
    wrap_like='dry_bulb_temperature',
    broadcast=('pressure', 'dry_bulb_temperature', 'wet_bulb_temperature')
)
@check_units('[pressure]', '[temperature]', '[temperature]')
def relative_humidity_wet_psychrometric(pressure, dry_bulb_temperature, wet_bulb_temperature,
                                        **kwargs):
    r"""Calculate the relative humidity with wet bulb and dry bulb temperatures.

    This uses a psychrometric relationship as outlined in [WMO8]_, with
    coefficients from [Fan1987]_.

    Parameters
    ----------
    pressure: `pint.Quantity`
        Total atmospheric pressure

    dry_bulb_temperature: `pint.Quantity`
        Dry bulb temperature

    wet_bulb_temperature: `pint.Quantity`
        Wet bulb temperature

    Returns
    -------
    `pint.Quantity`
        Relative humidity

    See Also
    --------
    psychrometric_vapor_pressure_wet, saturation_vapor_pressure

    Notes
    -----
    .. math:: RH = \frac{e}{e_s}

    * :math:`RH` is relative humidity as a unitless ratio
    * :math:`e` is vapor pressure from the wet psychrometric calculation
    * :math:`e_s` is the saturation vapor pressure

    .. versionchanged:: 1.0
       Changed signature from
       ``(dry_bulb_temperature, web_bulb_temperature, pressure, **kwargs)``

    """
    return (psychrometric_vapor_pressure_wet(pressure, dry_bulb_temperature,
                                             wet_bulb_temperature, **kwargs)
            / saturation_vapor_pressure(dry_bulb_temperature))


@exporter.export
@preprocess_and_wrap(
    wrap_like='dry_bulb_temperature',
    broadcast=('pressure', 'dry_bulb_temperature', 'wet_bulb_temperature')
)
@check_units('[pressure]', '[temperature]', '[temperature]')
def psychrometric_vapor_pressure_wet(pressure, dry_bulb_temperature, wet_bulb_temperature,
                                     psychrometer_coefficient=None):
    r"""Calculate the vapor pressure with wet bulb and dry bulb temperatures.

    This uses a psychrometric relationship as outlined in [WMO8]_, with
    coefficients from [Fan1987]_.

    Parameters
    ----------
    pressure: `pint.Quantity`
        Total atmospheric pressure

    dry_bulb_temperature: `pint.Quantity`
        Dry bulb temperature

    wet_bulb_temperature: `pint.Quantity`
        Wet bulb temperature

    psychrometer_coefficient: `pint.Quantity`, optional
        Psychrometer coefficient. Defaults to 6.21e-4 K^-1.

    Returns
    -------
    `pint.Quantity`
        Vapor pressure

    See Also
    --------
    saturation_vapor_pressure

    Notes
    -----
    .. math:: e' = e'_w(T_w) - A p (T - T_w)

    * :math:`e'` is vapor pressure
    * :math:`e'_w(T_w)` is the saturation vapor pressure with respect to water at temperature
      :math:`T_w`
    * :math:`p` is the pressure of the wet bulb
    * :math:`T` is the temperature of the dry bulb
    * :math:`T_w` is the temperature of the wet bulb
    * :math:`A` is the psychrometer coefficient

    Psychrometer coefficient depends on the specific instrument being used and the ventilation
    of the instrument.

    .. versionchanged:: 1.0
       Changed signature from
       ``(dry_bulb_temperature, wet_bulb_temperature, pressure, psychrometer_coefficient)``

    """
    if psychrometer_coefficient is None:
        psychrometer_coefficient = units.Quantity(6.21e-4, '1/K')
    return (saturation_vapor_pressure(wet_bulb_temperature) - psychrometer_coefficient
            * pressure * (dry_bulb_temperature - wet_bulb_temperature).to('kelvin'))


@exporter.export
@preprocess_and_wrap(
    wrap_like='temperature',
    broadcast=('pressure', 'temperature', 'relative_humidity')
)
@check_units('[pressure]', '[temperature]', '[dimensionless]')
def mixing_ratio_from_relative_humidity(pressure, temperature, relative_humidity):
    r"""Calculate the mixing ratio from relative humidity, temperature, and pressure.

    Parameters
    ----------
    pressure: `pint.Quantity`
        Total atmospheric pressure

    temperature: `pint.Quantity`
        Air temperature

    relative_humidity: array_like
        The relative humidity expressed as a unitless ratio in the range [0, 1]. Can also pass
        a percentage if proper units are attached.

    Returns
    -------
    `pint.Quantity`
        Mixing ratio (dimensionless)

    See Also
    --------
    relative_humidity_from_mixing_ratio, saturation_mixing_ratio

    Notes
    -----
    Formula adapted from [Hobbs1977]_ pg. 74.

    .. math:: w = (rh)(w_s)

    * :math:`w` is mixing ratio
    * :math:`rh` is relative humidity as a unitless ratio
    * :math:`w_s` is the saturation mixing ratio

    .. versionchanged:: 1.0
       Changed signature from ``(relative_humidity, temperature, pressure)``

    """
    return (relative_humidity
            * saturation_mixing_ratio(pressure, temperature)).to('dimensionless')


@exporter.export
@preprocess_and_wrap(
    wrap_like='temperature',
    broadcast=('pressure', 'temperature', 'mixing_ratio')
)
@check_units('[pressure]', '[temperature]', '[dimensionless]')
def relative_humidity_from_mixing_ratio(pressure, temperature, mixing_ratio):
    r"""Calculate the relative humidity from mixing ratio, temperature, and pressure.

    Parameters
    ----------
    pressure: `pint.Quantity`
        Total atmospheric pressure

    temperature: `pint.Quantity`
        Air temperature

    mixing_ratio: `pint.Quantity`
        Dimensionless mass mixing ratio

    Returns
    -------
    `pint.Quantity`
        Relative humidity

    See Also
    --------
    mixing_ratio_from_relative_humidity, saturation_mixing_ratio

    Notes
    -----
    Formula based on that from [Hobbs1977]_ pg. 74.

    .. math:: rh = \frac{w}{w_s}

    * :math:`rh` is relative humidity as a unitless ratio
    * :math:`w` is mixing ratio
    * :math:`w_s` is the saturation mixing ratio

    .. versionchanged:: 1.0
       Changed signature from ``(mixing_ratio, temperature, pressure)``

    """
    return mixing_ratio / saturation_mixing_ratio(pressure, temperature)


@exporter.export
@preprocess_and_wrap(wrap_like='specific_humidity')
@process_units({'specific_humidity': '[dimensionless]'}, '[dimensionless]')
def mixing_ratio_from_specific_humidity(specific_humidity):
    r"""Calculate the mixing ratio from specific humidity.

    Parameters
    ----------
    specific_humidity: `pint.Quantity`
        Specific humidity of air

    Returns
    -------
    `pint.Quantity`
        Mixing ratio

    See Also
    --------
    mixing_ratio, specific_humidity_from_mixing_ratio

    Notes
    -----
    Formula from [Salby1996]_ pg. 118.

    .. math:: w = \frac{q}{1-q}

    * :math:`w` is mixing ratio
    * :math:`q` is the specific humidity

    """
    return specific_humidity / (1 - specific_humidity)


@exporter.export
@preprocess_and_wrap(wrap_like='mixing_ratio')
@process_units({'mixing_ratio': '[dimensionless]'}, '[dimensionless]')
def specific_humidity_from_mixing_ratio(mixing_ratio):
    r"""Calculate the specific humidity from the mixing ratio.

    Parameters
    ----------
    mixing_ratio: `pint.Quantity`
        Mixing ratio

    Returns
    -------
    `pint.Quantity`
        Specific humidity

    See Also
    --------
    mixing_ratio, mixing_ratio_from_specific_humidity

    Notes
    -----
    Formula from [Salby1996]_ pg. 118.

    .. math:: q = \frac{w}{1+w}

    * :math:`w` is mixing ratio
    * :math:`q` is the specific humidity

    """
    return mixing_ratio / (1 + mixing_ratio)


@exporter.export
@preprocess_and_wrap(
    wrap_like='temperature',
    broadcast=('pressure', 'temperature', 'specific_humidity')
)
@check_units('[pressure]', '[temperature]', '[dimensionless]')
def relative_humidity_from_specific_humidity(pressure, temperature, specific_humidity):
    r"""Calculate the relative humidity from specific humidity, temperature, and pressure.

    Parameters
    ----------
    pressure: `pint.Quantity`
        Total atmospheric pressure

    temperature: `pint.Quantity`
        Air temperature

    specific_humidity: `pint.Quantity`
        Specific humidity of air

    Returns
    -------
    `pint.Quantity`
        Relative humidity

    See Also
    --------
    relative_humidity_from_mixing_ratio

    Notes
    -----
    Formula based on that from [Hobbs1977]_ pg. 74. and [Salby1996]_ pg. 118.

    .. math:: RH = \frac{q}{(1-q)w_s}

    * :math:`RH` is relative humidity as a unitless ratio
    * :math:`q` is specific humidity
    * :math:`w_s` is the saturation mixing ratio

    .. versionchanged:: 1.0
       Changed signature from ``(specific_humidity, temperature, pressure)``

    """
    return (mixing_ratio_from_specific_humidity(specific_humidity)
            / saturation_mixing_ratio(pressure, temperature))


@exporter.export
@preprocess_and_wrap()
@check_units('[pressure]', '[temperature]', '[temperature]', '[temperature]')
def cape_cin(pressure, temperature, dewpoint, parcel_profile, which_lfc='bottom',
             which_el='top'):
    r"""Calculate CAPE and CIN.

    Calculate the convective available potential energy (CAPE) and convective inhibition (CIN)
    of a given upper air profile and parcel path. CIN is integrated between the surface and
    LFC, CAPE is integrated between the LFC and EL (or top of sounding). Intersection points
    of the measured temperature profile and parcel profile are logarithmically interpolated.

    Parameters
    ----------
    pressure : `pint.Quantity`
        Atmospheric pressure level(s) of interest, in order from highest to
        lowest pressure

    temperature : `pint.Quantity`
        Atmospheric temperature corresponding to pressure

    dewpoint : `pint.Quantity`
        Atmospheric dewpoint corresponding to pressure

    parcel_profile : `pint.Quantity`
        Temperature profile of the parcel

    which_lfc : str
        Choose which LFC to integrate from. Valid options are 'top', 'bottom', 'wide',
        and 'most_cape'. Default is 'bottom'.

    which_el : str
        Choose which EL to integrate to. Valid options are 'top', 'bottom', 'wide',
        and 'most_cape'. Default is 'top'.

    Returns
    -------
    `pint.Quantity`
        Convective Available Potential Energy (CAPE)

    `pint.Quantity`
        Convective Inhibition (CIN)

    See Also
    --------
    lfc, el

    Notes
    -----
    Formula adopted from [Hobbs1977]_.

    .. math:: \text{CAPE} = -R_d \int_{LFC}^{EL} (T_{parcel} - T_{env}) d\text{ln}(p)

    .. math:: \text{CIN} = -R_d \int_{SFC}^{LFC} (T_{parcel} - T_{env}) d\text{ln}(p)


    * :math:`CAPE` is convective available potential energy
    * :math:`CIN` is convective inhibition
    * :math:`LFC` is pressure of the level of free convection
    * :math:`EL` is pressure of the equilibrium level
    * :math:`SFC` is the level of the surface or beginning of parcel path
    * :math:`R_d` is the gas constant
    * :math:`g` is gravitational acceleration
    * :math:`T_{parcel}` is the parcel temperature
    * :math:`T_{env}` is environment temperature
    * :math:`p` is atmospheric pressure

    Only functions on 1D profiles (not higher-dimension vertical cross sections or grids).
    Since this function returns scalar values when given a profile, this will return Pint
    Quantities even when given xarray DataArray profiles.

    .. versionchanged:: 1.0
       Renamed ``dewpt`` parameter to ``dewpoint``

    """
    pressure, temperature, dewpoint, parcel_profile = _remove_nans(pressure, temperature,
                                                                   dewpoint, parcel_profile)
    # Calculate LFC limit of integration
    lfc_pressure, _ = lfc(pressure, temperature, dewpoint,
                          parcel_temperature_profile=parcel_profile, which=which_lfc)

    # If there is no LFC, no need to proceed.
    if np.isnan(lfc_pressure):
        return units.Quantity(0, 'J/kg'), units.Quantity(0, 'J/kg')
    else:
        lfc_pressure = lfc_pressure.magnitude

    # Calculate the EL limit of integration
    el_pressure, _ = el(pressure, temperature, dewpoint,
                        parcel_temperature_profile=parcel_profile, which=which_el)

    # No EL and we use the top reading of the sounding.
    if np.isnan(el_pressure):
        el_pressure = pressure[-1].magnitude
    else:
        el_pressure = el_pressure.magnitude

    # Difference between the parcel path and measured temperature profiles
    y = (parcel_profile - temperature).to(units.degK)

    # Estimate zero crossings
    x, y = _find_append_zero_crossings(np.copy(pressure), y)

    # CAPE
    # Only use data between the LFC and EL for calculation
    p_mask = _less_or_close(x.m, lfc_pressure) & _greater_or_close(x.m, el_pressure)
    x_clipped = x[p_mask].magnitude
    y_clipped = y[p_mask].magnitude
    cape = (mpconsts.Rd
            * units.Quantity(np.trapz(y_clipped, np.log(x_clipped)), 'K')).to(units('J/kg'))

    # CIN
    # Only use data between the surface and LFC for calculation
    p_mask = _greater_or_close(x.m, lfc_pressure)
    x_clipped = x[p_mask].magnitude
    y_clipped = y[p_mask].magnitude
    cin = (mpconsts.Rd
           * units.Quantity(np.trapz(y_clipped, np.log(x_clipped)), 'K')).to(units('J/kg'))

    # Set CIN to 0 if it's returned as a positive value (#1190)
    if cin > units.Quantity(0, 'J/kg'):
        cin = units.Quantity(0, 'J/kg')
    return cape, cin


def _find_append_zero_crossings(x, y):
    r"""
    Find and interpolate zero crossings.

    Estimate the zero crossings of an x,y series and add estimated crossings to series,
    returning a sorted array with no duplicate values.

    Parameters
    ----------
    x : `pint.Quantity`
        X values of data

    y : `pint.Quantity`
        Y values of data

    Returns
    -------
    x : `pint.Quantity`
        X values of data
    y : `pint.Quantity`
        Y values of data

    """
    crossings = find_intersections(x[1:], y[1:],
                                   units.Quantity(np.zeros_like(y[1:]), y.units), log_x=True)
    x = concatenate((x, crossings[0]))
    y = concatenate((y, crossings[1]))

    # Resort so that data are in order
    sort_idx = np.argsort(x)
    x = x[sort_idx]
    y = y[sort_idx]

    # Remove duplicate data points if there are any
    keep_idx = np.ediff1d(x.magnitude, to_end=[1]) > 1e-6
    x = x[keep_idx]
    y = y[keep_idx]
    return x, y


@exporter.export
@preprocess_and_wrap()
@check_units('[pressure]', '[temperature]', '[temperature]')
def most_unstable_parcel(pressure, temperature, dewpoint, height=None, bottom=None,
                         depth=None):
    """
    Determine the most unstable parcel in a layer.

    Determines the most unstable parcel of air by calculating the equivalent
    potential temperature and finding its maximum in the specified layer.

    Parameters
    ----------
    pressure: `pint.Quantity`
        Atmospheric pressure profile

    temperature: `pint.Quantity`
        Atmospheric temperature profile

    dewpoint: `pint.Quantity`
        Atmospheric dewpoint profile

    height: `pint.Quantity`, optional
        Atmospheric height profile. Standard atmosphere assumed when None (the default).

    bottom: `pint.Quantity`, optional
        Bottom of the layer to consider for the calculation in pressure or height.
        Defaults to using the bottom pressure or height.

    depth: `pint.Quantity`, optional
        Depth of the layer to consider for the calculation in pressure or height. Defaults
        to 300 hPa.

    Returns
    -------
    `pint.Quantity`
        Pressure, temperature, and dewpoint of most unstable parcel in the profile

    integer
        Index of the most unstable parcel in the given profile

    See Also
    --------
    get_layer

    Notes
    -----
    Only functions on 1D profiles (not higher-dimension vertical cross sections or grids).
    Since this function returns scalar values when given a profile, this will return Pint
    Quantities even when given xarray DataArray profiles.

    .. versionchanged:: 1.0
       Renamed ``heights`` parameter to ``height``

    """
    if depth is None:
        depth = units.Quantity(300, 'hPa')
    p_layer, t_layer, td_layer = get_layer(pressure, temperature, dewpoint, bottom=bottom,
                                           depth=depth, height=height, interpolate=False)
    theta_e = equivalent_potential_temperature(p_layer, t_layer, td_layer)
    max_idx = np.argmax(theta_e)
    return p_layer[max_idx], t_layer[max_idx], td_layer[max_idx], max_idx


@exporter.export
@add_vertical_dim_from_xarray
@preprocess_and_wrap()
@check_units('[temperature]', '[pressure]', '[temperature]')
def isentropic_interpolation(levels, pressure, temperature, *args, vertical_dim=0,
                             temperature_out=False, max_iters=50, eps=1e-6,
                             bottom_up_search=True, **kwargs):
    r"""Interpolate data in isobaric coordinates to isentropic coordinates.

    Parameters
    ----------
    levels : array
        One-dimensional array of desired potential temperature surfaces

    pressure : array
        One-dimensional array of pressure levels

    temperature : array
        Array of temperature
    vertical_dim : int, optional
        The axis corresponding to the vertical in the temperature array, defaults to 0.

    temperature_out : bool, optional
        If true, will calculate temperature and output as the last item in the output list.
        Defaults to False.

    max_iters : int, optional
        Maximum number of iterations to use in calculation, defaults to 50.

    eps : float, optional
        The desired absolute error in the calculated value, defaults to 1e-6.

    bottom_up_search : bool, optional
        Controls whether to search for levels bottom-up, or top-down. Defaults to
        True, which is bottom-up search.

    args : array, optional
        Any additional variables will be interpolated to each isentropic level

    Returns
    -------
    list
        List with pressure at each isentropic level, followed by each additional
        argument interpolated to isentropic coordinates.

    See Also
    --------
    potential_temperature, isentropic_interpolation_as_dataset

    Notes
    -----
    Input variable arrays must have the same number of vertical levels as the pressure levels
    array. Pressure is calculated on isentropic surfaces by assuming that temperature varies
    linearly with the natural log of pressure. Linear interpolation is then used in the
    vertical to find the pressure at each isentropic level. Interpolation method from
    [Ziv1994]_. Any additional arguments are assumed to vary linearly with temperature and will
    be linearly interpolated to the new isentropic levels.

    Will only return Pint Quantities, even when given xarray DataArray profiles. To
    obtain a xarray Dataset instead, use `isentropic_interpolation_as_dataset` instead.

    .. versionchanged:: 1.0
       Renamed ``theta_levels``, ``axis`` parameters to ``levels``, ``vertical_dim``

    """
    # iteration function to be used later
    # Calculates theta from linearly interpolated temperature and solves for pressure
    def _isen_iter(iter_log_p, isentlevs_nd, ka, a, b, pok):
        exner = pok * np.exp(-ka * iter_log_p)
        t = a * iter_log_p + b
        # Newton-Raphson iteration
        f = isentlevs_nd - t * exner
        fp = exner * (ka * t - a)
        return iter_log_p - (f / fp)

    # Get dimensions in temperature
    ndim = temperature.ndim

    # Convert units
    pressure = pressure.to('hPa')
    temperature = temperature.to('kelvin')

    slices = [np.newaxis] * ndim
    slices[vertical_dim] = slice(None)
    slices = tuple(slices)
    pressure = units.Quantity(np.broadcast_to(pressure[slices].magnitude, temperature.shape),
                              pressure.units)

    # Sort input data
    sort_pressure = np.argsort(pressure.m, axis=vertical_dim)
    sort_pressure = np.swapaxes(np.swapaxes(sort_pressure, 0, vertical_dim)[::-1], 0,
                                vertical_dim)
    sorter = broadcast_indices(pressure, sort_pressure, ndim, vertical_dim)
    levs = pressure[sorter]
    tmpk = temperature[sorter]

    levels = np.asarray(levels.m_as('kelvin')).reshape(-1)
    isentlevels = levels[np.argsort(levels)]

    # Make the desired isentropic levels the same shape as temperature
    shape = list(temperature.shape)
    shape[vertical_dim] = isentlevels.size
    isentlevs_nd = np.broadcast_to(isentlevels[slices], shape)

    # exponent to Poisson's Equation, which is imported above
    ka = mpconsts.kappa.m_as('dimensionless')

    # calculate theta for each point
    pres_theta = potential_temperature(levs, tmpk)

    # Raise error if input theta level is larger than pres_theta max
    if np.max(pres_theta.m) < np.max(levels):
        raise ValueError('Input theta level out of data bounds')

    # Find log of pressure to implement assumption of linear temperature dependence on
    # ln(p)
    log_p = np.log(levs.m)

    # Calculations for interpolation routine
    pok = mpconsts.P0 ** ka

    # index values for each point for the pressure level nearest to the desired theta level
    above, below, good = find_bounding_indices(pres_theta.m, levels, vertical_dim,
                                               from_below=bottom_up_search)

    # calculate constants for the interpolation
    a = (tmpk.m[above] - tmpk.m[below]) / (log_p[above] - log_p[below])
    b = tmpk.m[above] - a * log_p[above]

    # calculate first guess for interpolation
    isentprs = 0.5 * (log_p[above] + log_p[below])

    # Make sure we ignore any nans in the data for solving; checking a is enough since it
    # combines log_p and tmpk.
    good &= ~np.isnan(a)

    # iterative interpolation using scipy.optimize.fixed_point and _isen_iter defined above
    log_p_solved = so.fixed_point(_isen_iter, isentprs[good],
                                  args=(isentlevs_nd[good], ka, a[good], b[good], pok.m),
                                  xtol=eps, maxiter=max_iters)

    # get back pressure from log p
    isentprs[good] = np.exp(log_p_solved)

    # Mask out points we know are bad as well as points that are beyond the max pressure
    isentprs[~(good & _less_or_close(isentprs, np.max(pressure.m)))] = np.nan

    # create list for storing output data
    ret = [units.Quantity(isentprs, 'hPa')]

    # if temperature_out = true, calculate temperature and output as last item in list
    if temperature_out:
        ret.append(units.Quantity((isentlevs_nd / ((mpconsts.P0.m / isentprs) ** ka)), 'K'))

    # do an interpolation for each additional argument
    if args:
        others = interpolate_1d(isentlevels, pres_theta.m, *(arr[sorter] for arr in args),
                                axis=vertical_dim, return_list_always=True)
        ret.extend(others)

    return ret


@exporter.export
def isentropic_interpolation_as_dataset(
    levels,
    temperature,
    *args,
    max_iters=50,
    eps=1e-6,
    bottom_up_search=True
):
    r"""Interpolate xarray data in isobaric coords to isentropic coords, returning a Dataset.

    Parameters
    ----------
    levels : `pint.Quantity`
        One-dimensional array of desired potential temperature surfaces
    temperature : `xarray.DataArray`
        Array of temperature
    args : `xarray.DataArray`, optional
        Any other given variables will be interpolated to each isentropic level. Must have
        names in order to have a well-formed output Dataset.
    max_iters : int, optional
        The maximum number of iterations to use in calculation, defaults to 50.
    eps : float, optional
        The desired absolute error in the calculated value, defaults to 1e-6.
    bottom_up_search : bool, optional
        Controls whether to search for levels bottom-up, or top-down. Defaults to
        True, which is bottom-up search.

    Returns
    -------
    xarray.Dataset
        Dataset with pressure, temperature, and each additional argument, all on the specified
        isentropic coordinates.

    See Also
    --------
    potential_temperature, isentropic_interpolation

    Notes
    -----
    Input variable arrays must have the same number of vertical levels as the pressure levels
    array. Pressure is calculated on isentropic surfaces by assuming that temperature varies
    linearly with the natural log of pressure. Linear interpolation is then used in the
    vertical to find the pressure at each isentropic level. Interpolation method from
    [Ziv1994]_. Any additional arguments are assumed to vary linearly with temperature and will
    be linearly interpolated to the new isentropic levels.

    This formulation relies upon xarray functionality. If using Pint Quantities, use
    `isentropic_interpolation` instead.

    """
    # Ensure matching coordinates by broadcasting
    all_args = xr.broadcast(temperature, *args)

    # Obtain result as list of Quantities
    ret = isentropic_interpolation(
        levels,
        all_args[0].metpy.vertical,
        all_args[0].metpy.unit_array,
        *(arg.metpy.unit_array for arg in all_args[1:]),
        vertical_dim=all_args[0].metpy.find_axis_number('vertical'),
        temperature_out=True,
        max_iters=max_iters,
        eps=eps,
        bottom_up_search=bottom_up_search
    )

    # Reconstruct coordinates and dims (add isentropic levels, remove isobaric levels)
    vertical_dim = all_args[0].metpy.find_axis_name('vertical')
    new_coords = {
        'isentropic_level': xr.DataArray(
            levels.m,
            dims=('isentropic_level',),
            coords={'isentropic_level': levels.m},
            name='isentropic_level',
            attrs={
                'units': str(levels.units),
                'positive': 'up'
            }
        ),
        **{
            key: value
            for key, value in all_args[0].coords.items()
            if key != vertical_dim
        }
    }
    new_dims = [
        dim if dim != vertical_dim else 'isentropic_level' for dim in all_args[0].dims
    ]

    # Build final dataset from interpolated Quantities and original DataArrays
    return xr.Dataset(
        {
            'pressure': (
                new_dims,
                ret[0],
                {'standard_name': 'air_pressure'}
            ),
            'temperature': (
                new_dims,
                ret[1],
                {'standard_name': 'air_temperature'}
            ),
            **{
                all_args[i].name: (new_dims, ret[i + 1], all_args[i].attrs)
                for i in range(1, len(all_args))
            }
        },
        coords=new_coords
    )


@exporter.export
@preprocess_and_wrap()
@check_units('[pressure]', '[temperature]', '[temperature]')
def surface_based_cape_cin(pressure, temperature, dewpoint):
    r"""Calculate surface-based CAPE and CIN.

    Calculate the convective available potential energy (CAPE) and convective inhibition (CIN)
    of a given upper air profile for a surface-based parcel. CIN is integrated
    between the surface and LFC, CAPE is integrated between the LFC and EL (or top of
    sounding). Intersection points of the measured temperature profile and parcel profile are
    logarithmically interpolated.

    Parameters
    ----------
    pressure : `pint.Quantity`
        Atmospheric pressure profile. The first entry should be the starting
        (surface) observation, with the array going from high to low pressure.

    temperature : `pint.Quantity`
        Temperature profile corresponding to the `pressure` profile

    dewpoint : `pint.Quantity`
        Dewpoint profile corresponding to the `pressure` profile

    Returns
    -------
    `pint.Quantity`
        Surface based Convective Available Potential Energy (CAPE)

    `pint.Quantity`
        Surface based Convective Inhibition (CIN)

    See Also
    --------
    cape_cin, parcel_profile

    Notes
    -----
    Only functions on 1D profiles (not higher-dimension vertical cross sections or grids).
    Since this function returns scalar values when given a profile, this will return Pint
    Quantities even when given xarray DataArray profiles.

    """
    pressure, temperature, dewpoint = _remove_nans(pressure, temperature, dewpoint)
    p, t, td, profile = parcel_profile_with_lcl(pressure, temperature, dewpoint)
    return cape_cin(p, t, td, profile)


@exporter.export
@preprocess_and_wrap()
@check_units('[pressure]', '[temperature]', '[temperature]')
def most_unstable_cape_cin(pressure, temperature, dewpoint, **kwargs):
    r"""Calculate most unstable CAPE/CIN.

    Calculate the convective available potential energy (CAPE) and convective inhibition (CIN)
    of a given upper air profile and most unstable parcel path. CIN is integrated between the
    surface and LFC, CAPE is integrated between the LFC and EL (or top of sounding).
    Intersection points of the measured temperature profile and parcel profile are
    logarithmically interpolated.

    Parameters
    ----------
    pressure : `pint.Quantity`
        Pressure profile

    temperature : `pint.Quantity`
        Temperature profile

    dewpoint : `pint.Quantity`
        Dew point profile

    kwargs
        Additional keyword arguments to pass to `most_unstable_parcel`

    Returns
    -------
    `pint.Quantity`
        Most unstable Convective Available Potential Energy (CAPE)

    `pint.Quantity`
        Most unstable Convective Inhibition (CIN)

    See Also
    --------
    cape_cin, most_unstable_parcel, parcel_profile

    Notes
    -----
    Only functions on 1D profiles (not higher-dimension vertical cross sections or grids).
    Since this function returns scalar values when given a profile, this will return Pint
    Quantities even when given xarray DataArray profiles.

    """
    pressure, temperature, dewpoint = _remove_nans(pressure, temperature, dewpoint)
    _, _, _, parcel_idx = most_unstable_parcel(pressure, temperature, dewpoint, **kwargs)
    p, t, td, mu_profile = parcel_profile_with_lcl(pressure[parcel_idx:],
                                                   temperature[parcel_idx:],
                                                   dewpoint[parcel_idx:])
    return cape_cin(p, t, td, mu_profile)


@exporter.export
@preprocess_and_wrap()
@check_units('[pressure]', '[temperature]', '[temperature]')
def mixed_layer_cape_cin(pressure, temperature, dewpoint, **kwargs):
    r"""Calculate mixed-layer CAPE and CIN.

    Calculate the convective available potential energy (CAPE) and convective inhibition (CIN)
    of a given upper air profile and mixed-layer parcel path. CIN is integrated between the
    surface and LFC, CAPE is integrated between the LFC and EL (or top of sounding).
    Intersection points of the measured temperature profile and parcel profile are
    logarithmically interpolated. Kwargs for `mixed_parcel` can be provided, such as `depth`.
    Default mixed-layer depth is 100 hPa.

    Parameters
    ----------
    pressure : `pint.Quantity`
        Pressure profile

    temperature : `pint.Quantity`
        Temperature profile

    dewpoint : `pint.Quantity`
        Dewpoint profile

    kwargs
        Additional keyword arguments to pass to `mixed_parcel`

    Returns
    -------
    `pint.Quantity`
        Mixed-layer Convective Available Potential Energy (CAPE)
    `pint.Quantity`
        Mixed-layer Convective INhibition (CIN)

    See Also
    --------
    cape_cin, mixed_parcel, parcel_profile

    Notes
    -----
    Only functions on 1D profiles (not higher-dimension vertical cross sections or grids).
    Since this function returns scalar values when given a profile, this will return Pint
    Quantities even when given xarray DataArray profiles.

    """
    depth = kwargs.get('depth', units.Quantity(100, 'hPa'))
    parcel_pressure, parcel_temp, parcel_dewpoint = mixed_parcel(pressure, temperature,
                                                                 dewpoint, **kwargs)

    # Remove values below top of mixed layer and add in the mixed layer values
    pressure_prof = pressure[pressure < (pressure[0] - depth)]
    temp_prof = temperature[pressure < (pressure[0] - depth)]
    dew_prof = dewpoint[pressure < (pressure[0] - depth)]
    pressure_prof = concatenate([parcel_pressure, pressure_prof])
    temp_prof = concatenate([parcel_temp, temp_prof])
    dew_prof = concatenate([parcel_dewpoint, dew_prof])

    p, t, td, ml_profile = parcel_profile_with_lcl(pressure_prof, temp_prof, dew_prof)
    return cape_cin(p, t, td, ml_profile)


@exporter.export
@preprocess_and_wrap()
@check_units('[pressure]', '[temperature]', '[temperature]')
def mixed_parcel(pressure, temperature, dewpoint, parcel_start_pressure=None,
                 height=None, bottom=None, depth=None, interpolate=True):
    r"""Calculate the properties of a parcel mixed from a layer.

    Determines the properties of an air parcel that is the result of complete mixing of a
    given atmospheric layer.

    Parameters
    ----------
    pressure : `pint.Quantity`
        Atmospheric pressure profile

    temperature : `pint.Quantity`
        Atmospheric temperature profile

    dewpoint : `pint.Quantity`
        Atmospheric dewpoint profile

    parcel_start_pressure : `pint.Quantity`, optional
        Pressure at which the mixed parcel should begin (default None)

    height: `pint.Quantity`, optional
        Atmospheric heights corresponding to the given pressures (default None)

    bottom : `pint.Quantity`, optional
        The bottom of the layer as a pressure or height above the surface pressure
        (default None)

    depth : `pint.Quantity`, optional
        The thickness of the layer as a pressure or height above the bottom of the layer
        (default 100 hPa)

    interpolate : bool, optional
        Interpolate the top and bottom points if they are not in the given data

    Returns
    -------
    `pint.Quantity`
        Pressure of the mixed parcel
    `pint.Quantity`
        Temperature of the mixed parcel

    `pint.Quantity`
        Dewpoint of the mixed parcel

    Notes
    -----
    Only functions on 1D profiles (not higher-dimension vertical cross sections or grids).
    Since this function returns scalar values when given a profile, this will return Pint
    Quantities even when given xarray DataArray profiles.

    .. versionchanged:: 1.0
       Renamed ``p``, ``dewpt``, ``heights`` parameters to
       ``pressure``, ``dewpoint``, ``height``

    """
    # If a parcel starting pressure is not provided, use the surface
    if not parcel_start_pressure:
        parcel_start_pressure = pressure[0]

    if depth is None:
        depth = units.Quantity(100, 'hPa')

    # Calculate the potential temperature and mixing ratio over the layer
    theta = potential_temperature(pressure, temperature)
    mixing_ratio = saturation_mixing_ratio(pressure, dewpoint)

    # Mix the variables over the layer
    mean_theta, mean_mixing_ratio = mixed_layer(pressure, theta, mixing_ratio, bottom=bottom,
                                                height=height, depth=depth,
                                                interpolate=interpolate)

    # Convert back to temperature
    mean_temperature = mean_theta * exner_function(parcel_start_pressure)

    # Convert back to dewpoint
    mean_vapor_pressure = vapor_pressure(parcel_start_pressure, mean_mixing_ratio)

    # Using globals() here allows us to keep the dewpoint parameter but still call the
    # function of the same name.
    mean_dewpoint = globals()['dewpoint'](mean_vapor_pressure)

    return (parcel_start_pressure, mean_temperature.to(temperature.units),
            mean_dewpoint.to(dewpoint.units))


@exporter.export
@preprocess_and_wrap()
@check_units('[pressure]')
def mixed_layer(pressure, *args, height=None, bottom=None, depth=None, interpolate=True):
    r"""Mix variable(s) over a layer, yielding a mass-weighted average.

    This function will integrate a data variable with respect to pressure and determine the
    average value using the mean value theorem.

    Parameters
    ----------
    pressure : array-like
        Atmospheric pressure profile

    datavar : array-like
        Atmospheric variable measured at the given pressures

    height: array-like, optional
        Atmospheric heights corresponding to the given pressures (default None)

    bottom : `pint.Quantity`, optional
        The bottom of the layer as a pressure or height above the surface pressure
        (default None)

    depth : `pint.Quantity`, optional
        The thickness of the layer as a pressure or height above the bottom of the layer
        (default 100 hPa)

    interpolate : bool, optional
        Interpolate the top and bottom points if they are not in the given data (default True)

    Returns
    -------
    `pint.Quantity`
        The mixed value of the data variable

    Notes
    -----
    Only functions on 1D profiles (not higher-dimension vertical cross sections or grids).
    Since this function returns scalar values when given a profile, this will return Pint
    Quantities even when given xarray DataArray profiles.

    .. versionchanged:: 1.0
       Renamed ``p``, ``heights`` parameters to ``pressure``, ``height``

    """
    if depth is None:
        depth = units.Quantity(100, 'hPa')
    layer = get_layer(pressure, *args, height=height, bottom=bottom,
                      depth=depth, interpolate=interpolate)
    p_layer = layer[0]
    datavars_layer = layer[1:]

    ret = []
    for datavar_layer in datavars_layer:
        actual_depth = abs(p_layer[0] - p_layer[-1])
        ret.append(units.Quantity(np.trapz(datavar_layer.m, p_layer.m) / -actual_depth.m,
                   datavar_layer.units))
    return ret


@exporter.export
@preprocess_and_wrap(wrap_like='temperature', broadcast=('height', 'temperature'))
@check_units('[length]', '[temperature]')
def dry_static_energy(height, temperature):
    r"""Calculate the dry static energy of parcels.

    This function will calculate the dry static energy following the first two terms of
    equation 3.72 in [Hobbs2006]_.

    Parameters
    ----------
    height : `pint.Quantity`
        Atmospheric height

    temperature : `pint.Quantity`
        Air temperature

    Returns
    -------
    `pint.Quantity`
        Dry static energy

    See Also
    --------
    montgomery_streamfunction

    Notes
    -----
    .. math:: \text{dry static energy} = c_{pd} T + gz

    * :math:`T` is temperature
    * :math:`z` is height

    .. versionchanged:: 1.0
       Renamed ``heights`` parameter to ``height``

    """
    return (mpconsts.g * height + mpconsts.Cp_d * temperature).to('kJ/kg')


@exporter.export
@preprocess_and_wrap(
    wrap_like='temperature',
    broadcast=('height', 'temperature', 'specific_humidity')
)
@check_units('[length]', '[temperature]', '[dimensionless]')
def moist_static_energy(height, temperature, specific_humidity):
    r"""Calculate the moist static energy of parcels.

    This function will calculate the moist static energy following
    equation 3.72 in [Hobbs2006]_.

    Parameters
    ----------
    height : `pint.Quantity`
        Atmospheric height

    temperature : `pint.Quantity`
        Air temperature

    specific_humidity : `pint.Quantity`
        Atmospheric specific humidity

    Returns
    -------
    `pint.Quantity`
        Moist static energy

    Notes
    -----
    .. math:: \text{moist static energy} = c_{pd} T + gz + L_v q

    * :math:`T` is temperature
    * :math:`z` is height
    * :math:`q` is specific humidity

    .. versionchanged:: 1.0
       Renamed ``heights`` parameter to ``height``

    """
    return (dry_static_energy(height, temperature)
            + mpconsts.Lv * specific_humidity.to('dimensionless')).to('kJ/kg')


@exporter.export
@preprocess_and_wrap()
@process_units(
    {
        'pressure': '[pressure]',
        'temperature': '[temperature]',
        'mixing_ratio': '[dimensionless]',
        'molecular_weight_ratio': '[dimensionless]',
        'bottom': '[pressure]',
        'depth': '[pressure]'
    },
    '[length]'
)
def thickness_hydrostatic(pressure, temperature, mixing_ratio=None,
                          molecular_weight_ratio=mpconsts.nounit.epsilon, bottom=None,
                          depth=None):
    r"""Calculate the thickness of a layer via the hypsometric equation.

    This thickness calculation uses the pressure and temperature profiles (and optionally
    mixing ratio) via the hypsometric equation with virtual temperature adjustment.

    .. math:: Z_2 - Z_1 = -\frac{R_d}{g} \int_{p_1}^{p_2} T_v d\ln p,

    Which is based off of Equation 3.24 in [Hobbs2006]_.

    This assumes a hydrostatic atmosphere. Layer bottom and depth specified in pressure.

    Parameters
    ----------
    pressure : `pint.Quantity`
        Atmospheric pressure profile

    temperature : `pint.Quantity`
        Atmospheric temperature profile

    mixing_ratio : `pint.Quantity`, optional
        Profile of dimensionless mass mixing ratio. If none is given, virtual temperature
        is simply set to be the given temperature.

    molecular_weight_ratio : `pint.Quantity` or float, optional
        The ratio of the molecular weight of the constituent gas to that assumed
        for air. Defaults to the ratio for water vapor to dry air.
        (:math:`\epsilon\approx0.622`)

    bottom : `pint.Quantity`, optional
        The bottom of the layer in pressure. Defaults to the first observation.

    depth : `pint.Quantity`, optional
        The depth of the layer in hPa. Defaults to the full profile if bottom is not given,
        and 100 hPa if bottom is given.

    Returns
    -------
    `pint.Quantity`
        The thickness of the layer in meters

    Examples
    --------
    >>> import metpy.calc as mpcalc
    >>> from metpy.units import units
    >>> temperature = [278, 275, 270] * units.kelvin
    >>> pressure = [950, 925, 900] * units.millibar
    >>> mpcalc.thickness_hydrostatic(pressure, temperature)
    <Quantity(434.376889, 'meter')>

    >>> bottom, depth = 950 * units.millibar, 25 * units.millibar
    >>> mpcalc.thickness_hydrostatic(pressure, temperature, bottom=bottom, depth=depth)
    <Quantity(215.835404, 'meter')>

    To include the mixing ratio in the calculation:

    >>> r = [0.005, 0.006, 0.002] * units.dimensionless
    >>> mpcalc.thickness_hydrostatic(pressure, temperature, mixing_ratio=r,
    ...                              bottom=bottom, depth=depth)
    <Quantity(216.552623, 'meter')>

    See Also
    --------
    thickness_hydrostatic_from_relative_humidity, pressure_to_height_std, virtual_temperature

    Notes
    -----
    Only functions on 1D profiles (not higher-dimension vertical cross sections or grids).
    Since this function returns scalar values when given a profile, this will return Pint
    Quantities even when given xarray DataArray profiles.

    .. versionchanged:: 1.0
       Renamed ``mixing`` parameter to ``mixing_ratio``

    """
    # Get the data for the layer, conditional upon bottom/depth being specified and mixing
    # ratio being given
    if bottom is None and depth is None:
        if mixing_ratio is None:
            layer_p, layer_virttemp = pressure, temperature
        else:
            layer_p = pressure
            layer_virttemp = virtual_temperature._nounit(
                temperature, mixing_ratio, molecular_weight_ratio
            )
    else:
        if mixing_ratio is None:
            # Note: get_layer works on *args and has arguments that make the function behave
            # differently depending on units, making a unit-free version nontrivial. For now,
            # since optimized path doesn't use this conditional branch at all, we can safely
            # sacrifice performance by reattaching and restripping units to use unit-aware
            # get_layer
            layer_p, layer_virttemp = get_layer(
                units.Quantity(pressure, 'Pa'),
                units.Quantity(temperature, 'K'),
                bottom=units.Quantity(bottom, 'Pa') if bottom is not None else None,
                depth=units.Quantity(depth, 'Pa') if depth is not None else None
            )
            layer_p = layer_p.m_as('Pa')
            layer_virttemp = layer_virttemp.m_as('K')
        else:
            layer_p, layer_temp, layer_w = get_layer(
                units.Quantity(pressure, 'Pa'),
                units.Quantity(temperature, 'K'),
                units.Quantity(mixing_ratio, ''),
                bottom=units.Quantity(bottom, 'Pa') if bottom is not None else None,
                depth=units.Quantity(depth, 'Pa') if depth is not None else None
            )
            layer_p = layer_p.m_as('Pa')
            layer_virttemp = virtual_temperature._nounit(
                layer_temp.m_as('K'), layer_w.m_as(''), molecular_weight_ratio
            )

    # Take the integral
    return (
        -mpconsts.nounit.Rd / mpconsts.nounit.g
        * np.trapz(layer_virttemp, np.log(layer_p))
    )


@exporter.export
@preprocess_and_wrap()
@check_units('[pressure]', '[temperature]')
def thickness_hydrostatic_from_relative_humidity(pressure, temperature, relative_humidity,
                                                 bottom=None, depth=None):
    r"""Calculate the thickness of a layer given pressure, temperature and relative humidity.

    Similar to ``thickness_hydrostatic``, this thickness calculation uses the pressure,
    temperature, and relative humidity profiles via the hypsometric equation with virtual
    temperature adjustment

    .. math:: Z_2 - Z_1 = -\frac{R_d}{g} \int_{p_1}^{p_2} T_v d\ln p,

    which is based off of Equation 3.24 in [Hobbs2006]_. Virtual temperature is calculated
    from the profiles of temperature and relative humidity.

    This assumes a hydrostatic atmosphere.

    Layer bottom and depth specified in pressure.

    Parameters
    ----------
    pressure : `pint.Quantity`
        Atmospheric pressure profile

    temperature : `pint.Quantity`
        Atmospheric temperature profile

    relative_humidity : `pint.Quantity`
        Atmospheric relative humidity profile. The relative humidity is expressed as a
        unitless ratio in the range [0, 1]. Can also pass a percentage if proper units are
        attached.

    bottom : `pint.Quantity`, optional
        The bottom of the layer in pressure. Defaults to the first observation.

    depth : `pint.Quantity`, optional
        The depth of the layer in hPa. Defaults to the full profile if bottom is not given,
        and 100 hPa if bottom is given.

    Returns
    -------
    `pint.Quantity`
        The thickness of the layer in meters

    See Also
    --------
    thickness_hydrostatic, pressure_to_height_std, virtual_temperature,
    mixing_ratio_from_relative_humidity

    Notes
    -----
    Only functions on 1D profiles (not higher-dimension vertical cross sections or grids).
    Since this function returns scalar values when given a profile, this will return Pint
    Quantities even when given xarray DataArray profiles.

    """
    mixing = mixing_ratio_from_relative_humidity(pressure, temperature, relative_humidity)

    return thickness_hydrostatic(pressure, temperature, mixing_ratio=mixing, bottom=bottom,
                                 depth=depth)


@exporter.export
@add_vertical_dim_from_xarray
@preprocess_and_wrap(wrap_like='height', broadcast=('height', 'potential_temperature'))
@check_units('[length]', '[temperature]')
def brunt_vaisala_frequency_squared(height, potential_temperature, vertical_dim=0):
    r"""Calculate the square of the Brunt-Vaisala frequency.

    Brunt-Vaisala frequency squared (a measure of atmospheric stability) is given by the
    formula:

    .. math:: N^2 = \frac{g}{\theta} \frac{d\theta}{dz}

    This formula is based off of Equations 3.75 and 3.77 in [Hobbs2006]_.

    Parameters
    ----------
    height : `xarray.DataArray` or `pint.Quantity`
        Atmospheric (geopotential) height

    potential_temperature : `xarray.DataArray` or `pint.Quantity`
        Atmospheric potential temperature

    vertical_dim : int, optional
        The axis corresponding to vertical in the potential temperature array, defaults to 0,
        unless `height` and `potential_temperature` given as `xarray.DataArray`, in which case
        it is automatically determined from the coordinate metadata.

    Returns
    -------
    `pint.Quantity` or `xarray.DataArray`
        The square of the Brunt-Vaisala frequency. Given as `pint.Quantity`, unless both
        `height` and `potential_temperature` arguments are given as `xarray.DataArray`, in
        which case will be `xarray.DataArray`.


    .. versionchanged:: 1.0
       Renamed ``heights``, ``axis`` parameters to ``height``, ``vertical_dim``

    See Also
    --------
    brunt_vaisala_frequency, brunt_vaisala_period, potential_temperature

    """
    # Ensure validity of temperature units
    potential_temperature = potential_temperature.to('K')

    # Calculate and return the square of Brunt-Vaisala frequency
    return mpconsts.g / potential_temperature * first_derivative(
        potential_temperature,
        x=height,
        axis=vertical_dim
    )


@exporter.export
@add_vertical_dim_from_xarray
@preprocess_and_wrap(wrap_like='height', broadcast=('height', 'potential_temperature'))
@check_units('[length]', '[temperature]')
def brunt_vaisala_frequency(height, potential_temperature, vertical_dim=0):
    r"""Calculate the Brunt-Vaisala frequency.

    This function will calculate the Brunt-Vaisala frequency as follows:

    .. math:: N = \left( \frac{g}{\theta} \frac{d\theta}{dz} \right)^\frac{1}{2}

    This formula based off of Equations 3.75 and 3.77 in [Hobbs2006]_.

    This function is a wrapper for `brunt_vaisala_frequency_squared` that filters out negative
    (unstable) quantities and takes the square root.

    Parameters
    ----------
    height : `xarray.DataArray` or `pint.Quantity`
        Atmospheric (geopotential) height

    potential_temperature : `xarray.DataArray` or `pint.Quantity`
        Atmospheric potential temperature

    vertical_dim : int, optional
        The axis corresponding to vertical in the potential temperature array, defaults to 0,
        unless `height` and `potential_temperature` given as `xarray.DataArray`, in which case
        it is automatically determined from the coordinate metadata.

    Returns
    -------
    `pint.Quantity` or `xarray.DataArray`
        Brunt-Vaisala frequency. Given as `pint.Quantity`, unless both
        `height` and `potential_temperature` arguments are given as `xarray.DataArray`, in
        which case will be `xarray.DataArray`.


    .. versionchanged:: 1.0
       Renamed ``heights``, ``axis`` parameters to ``height``, ``vertical_dim``

    See Also
    --------
    brunt_vaisala_frequency_squared, brunt_vaisala_period, potential_temperature

    """
    bv_freq_squared = brunt_vaisala_frequency_squared(height, potential_temperature,
                                                      vertical_dim=vertical_dim)
    bv_freq_squared[bv_freq_squared.magnitude < 0] = np.nan

    return np.sqrt(bv_freq_squared)


@exporter.export
@add_vertical_dim_from_xarray
@preprocess_and_wrap(wrap_like='height', broadcast=('height', 'potential_temperature'))
@check_units('[length]', '[temperature]')
def brunt_vaisala_period(height, potential_temperature, vertical_dim=0):
    r"""Calculate the Brunt-Vaisala period.

    This function is a helper function for `brunt_vaisala_frequency` that calculates the
    period of oscillation as in Exercise 3.13 of [Hobbs2006]_:

    .. math:: \tau = \frac{2\pi}{N}

    Returns `NaN` when :math:`N^2 > 0`.

    Parameters
    ----------
    height : `xarray.DataArray` or `pint.Quantity`
        Atmospheric (geopotential) height

    potential_temperature : `xarray.DataArray` or `pint.Quantity`
        Atmospheric potential temperature

    vertical_dim : int, optional
        The axis corresponding to vertical in the potential temperature array, defaults to 0,
        unless `height` and `potential_temperature` given as `xarray.DataArray`, in which case
        it is automatically determined from the coordinate metadata.

    Returns
    -------
    `pint.Quantity` or `xarray.DataArray`
        Brunt-Vaisala period. Given as `pint.Quantity`, unless both
        `height` and `potential_temperature` arguments are given as `xarray.DataArray`, in
        which case will be `xarray.DataArray`.


    .. versionchanged:: 1.0
       Renamed ``heights``, ``axis`` parameters to ``height``, ``vertical_dim``

    See Also
    --------
    brunt_vaisala_frequency, brunt_vaisala_frequency_squared, potential_temperature

    """
    bv_freq_squared = brunt_vaisala_frequency_squared(height, potential_temperature,
                                                      vertical_dim=vertical_dim)
    bv_freq_squared[bv_freq_squared.magnitude <= 0] = np.nan

    return 2 * np.pi / np.sqrt(bv_freq_squared)


@exporter.export
@preprocess_and_wrap(
    wrap_like='temperature',
    broadcast=('pressure', 'temperature', 'dewpoint')
)
@check_units('[pressure]', '[temperature]', '[temperature]')
def wet_bulb_temperature(pressure, temperature, dewpoint):
    """Calculate the wet-bulb temperature using Normand's rule.

    This function calculates the wet-bulb temperature using the Normand method. The LCL is
    computed, and that parcel brought down to the starting pressure along a moist adiabat.
    The Normand method (and others) are described and compared by [Knox2017]_.

    Parameters
    ----------
    pressure : `pint.Quantity`
        Initial atmospheric pressure

    temperature : `pint.Quantity`
        Initial atmospheric temperature

    dewpoint : `pint.Quantity`
        Initial atmospheric dewpoint

    Returns
    -------
    `pint.Quantity`
        Wet-bulb temperature

    See Also
    --------
    lcl, moist_lapse

    Notes
    -----
    Since this function iteratively applies a parcel calculation, it should be used with
    caution on large arrays.

    """
    if not getattr(pressure, 'shape', False):
        pressure = np.atleast_1d(pressure)
        temperature = np.atleast_1d(temperature)
        dewpoint = np.atleast_1d(dewpoint)

    lcl_press, lcl_temp = lcl(pressure, temperature, dewpoint)

    it = np.nditer([pressure.magnitude, lcl_press.magnitude, lcl_temp.magnitude, None],
                   op_dtypes=['float', 'float', 'float', 'float'],
                   flags=['buffered'])

    for press, lpress, ltemp, ret in it:
        moist_adiabat_temperatures = moist_lapse(units.Quantity(press, pressure.units),
                                                 units.Quantity(ltemp, lcl_temp.units),
                                                 units.Quantity(lpress, lcl_press.units))
        ret[...] = moist_adiabat_temperatures.m_as(temperature.units)

    # If we started with a scalar, return a scalar
    ret = it.operands[3]
    if ret.size == 1:
        ret = ret[0]
    return units.Quantity(ret, temperature.units)


@exporter.export
@add_vertical_dim_from_xarray
@preprocess_and_wrap(wrap_like='temperature', broadcast=('pressure', 'temperature'))
@check_units('[pressure]', '[temperature]')
def static_stability(pressure, temperature, vertical_dim=0):
    r"""Calculate the static stability within a vertical profile.

    .. math:: \sigma = -\frac{RT}{p} \frac{\partial \ln \theta}{\partial p}

    This formula is based on equation 4.3.6 in [Bluestein1992]_.

    Parameters
    ----------
    pressure : `pint.Quantity`
        Profile of atmospheric pressure

    temperature : `pint.Quantity`
        Profile of temperature

    vertical_dim : int, optional
        The axis corresponding to vertical in the pressure and temperature arrays, defaults
        to 0.

    Returns
    -------
    `pint.Quantity`
        The profile of static stability


    .. versionchanged:: 1.0
       Renamed ``axis`` parameter ``vertical_dim``

    """
    theta = potential_temperature(pressure, temperature)

    return - mpconsts.Rd * temperature / pressure * first_derivative(
        np.log(theta.m_as('K')),
        x=pressure,
        axis=vertical_dim
    )


@exporter.export
@preprocess_and_wrap(
    wrap_like='temperature',
    broadcast=('pressure', 'temperature', 'specific_humidity')
)
@check_units('[pressure]', '[temperature]', '[dimensionless]')
def dewpoint_from_specific_humidity(pressure, temperature, specific_humidity):
    r"""Calculate the dewpoint from specific humidity, temperature, and pressure.

    Parameters
    ----------
    pressure: `pint.Quantity`
        Total atmospheric pressure

    temperature: `pint.Quantity`
        Air temperature

    specific_humidity: `pint.Quantity`
        Specific humidity of air

    Returns
    -------
    `pint.Quantity`
        Dew point temperature


    .. versionchanged:: 1.0
       Changed signature from ``(specific_humidity, temperature, pressure)``

    See Also
    --------
    relative_humidity_from_mixing_ratio, dewpoint_from_relative_humidity

    """
    return dewpoint_from_relative_humidity(temperature,
                                           relative_humidity_from_specific_humidity(
                                               pressure, temperature, specific_humidity))


@exporter.export
@preprocess_and_wrap(wrap_like='w', broadcast=('w', 'pressure', 'temperature'))
@check_units('[length]/[time]', '[pressure]', '[temperature]')
def vertical_velocity_pressure(w, pressure, temperature, mixing_ratio=0):
    r"""Calculate omega from w assuming hydrostatic conditions.

    This function converts vertical velocity with respect to height
    :math:`\left(w = \frac{Dz}{Dt}\right)` to that
    with respect to pressure :math:`\left(\omega = \frac{Dp}{Dt}\right)`
    assuming hydrostatic conditions on the synoptic scale.
    By Equation 7.33 in [Hobbs2006]_,

    .. math:: \omega \simeq -\rho g w

    Density (:math:`\rho`) is calculated using the :func:`density` function,
    from the given pressure and temperature. If `mixing_ratio` is given, the virtual
    temperature correction is used, otherwise, dry air is assumed.

    Parameters
    ----------
    w: `pint.Quantity`
        Vertical velocity in terms of height

    pressure: `pint.Quantity`
        Total atmospheric pressure

    temperature: `pint.Quantity`
        Air temperature

    mixing_ratio: `pint.Quantity`, optional
        Mixing ratio of air

    Returns
    -------
    `pint.Quantity`
        Vertical velocity in terms of pressure (in Pascals / second)

    See Also
    --------
    density, vertical_velocity

    """
    rho = density(pressure, temperature, mixing_ratio)
    return (-mpconsts.g * rho * w).to('Pa/s')


@exporter.export
@preprocess_and_wrap(
    wrap_like='omega',
    broadcast=('omega', 'pressure', 'temperature', 'mixing_ratio')
)
@check_units('[pressure]/[time]', '[pressure]', '[temperature]')
def vertical_velocity(omega, pressure, temperature, mixing_ratio=0):
    r"""Calculate w from omega assuming hydrostatic conditions.

    This function converts vertical velocity with respect to pressure
    :math:`\left(\omega = \frac{Dp}{Dt}\right)` to that with respect to height
    :math:`\left(w = \frac{Dz}{Dt}\right)` assuming hydrostatic conditions on
    the synoptic scale. By Equation 7.33 in [Hobbs2006]_,

    .. math:: \omega \simeq -\rho g w

    so that

    .. math:: w \simeq \frac{- \omega}{\rho g}

    Density (:math:`\rho`) is calculated using the :func:`density` function,
    from the given pressure and temperature. If `mixing_ratio` is given, the virtual
    temperature correction is used, otherwise, dry air is assumed.

    Parameters
    ----------
    omega: `pint.Quantity`
        Vertical velocity in terms of pressure

    pressure: `pint.Quantity`
        Total atmospheric pressure

    temperature: `pint.Quantity`
        Air temperature

    mixing_ratio: `pint.Quantity`, optional
        Mixing ratio of air

    Returns
    -------
    `pint.Quantity`
        Vertical velocity in terms of height (in meters / second)

    See Also
    --------
    density, vertical_velocity_pressure

    """
    rho = density(pressure, temperature, mixing_ratio)
    return (omega / (- mpconsts.g * rho)).to('m/s')


@exporter.export
@preprocess_and_wrap(wrap_like='dewpoint', broadcast=('dewpoint', 'pressure'))
@process_units({'pressure': '[pressure]', 'dewpoint': '[temperature]'}, '[dimensionless]')
def specific_humidity_from_dewpoint(pressure, dewpoint):
    r"""Calculate the specific humidity from the dewpoint temperature and pressure.

    Parameters
    ----------
    pressure: `pint.Quantity`
        Pressure

    dewpoint: `pint.Quantity`
        Dewpoint temperature

    Returns
    -------
    `pint.Quantity`
        Specific humidity


    .. versionchanged:: 1.0
       Changed signature from ``(dewpoint, pressure)``

    See Also
    --------
    mixing_ratio, saturation_mixing_ratio

    """
    mixing_ratio = saturation_mixing_ratio._nounit(pressure, dewpoint)
    return specific_humidity_from_mixing_ratio._nounit(mixing_ratio)


@exporter.export
@preprocess_and_wrap()
@check_units('[pressure]', '[temperature]', '[temperature]')
def lifted_index(pressure, temperature, parcel_profile):
    """Calculate Lifted Index from the pressure temperature and parcel profile.

    Lifted index formula derived from [Galway1956]_ and referenced by [DoswellSchultz2006]_:
    LI = T500 - Tp500

    where:

    T500 is the measured temperature at 500 hPa
    Tp500 is the temperature of the lifted parcel at 500 hPa

    Calculation of the lifted index is defined as the temperature difference between the
    observed 500 hPa temperature and the temperature of a parcel lifted from the
    surface to 500 hPa.

    Parameters
    ----------
    pressure : `pint.Quantity`
        Atmospheric pressure level(s) of interest, in order from highest to
        lowest pressure

    temperature : `pint.Quantity`
        Atmospheric temperature corresponding to pressure

    parcel_profile : `pint.Quantity`
        Temperature profile of the parcel

    Returns
    -------
    `pint.Quantity`
        Lifted Index

    """
    # find the measured temperature and parcel profile temperature at 500 hPa.
    t500, tp500 = interpolate_1d(units.Quantity(500, 'hPa'),
                                 pressure, temperature, parcel_profile)

    # calculate the lifted index.
    return t500 - tp500.to(units.degC)


@exporter.export
@preprocess_and_wrap()
@check_units('[pressure]', '[temperature]', '[temperature]')
def k_index(pressure, temperature, dewpoint):
    """Calculate K Index from the pressure temperature and dewpoint.

    K Index formula derived from [George1960]_:
    K = (T850 - T500) + Td850 - (T700 - Td700)

    where:

    T850 is the temperature at 850 hPa
    T700 is the temperature at 700 hPa
    T500 is the temperature at 500 hPa
    Td850 is the dewpoint at 850 hPa
    Td700 is the dewpoint at 700 hPa

    Calculation of the K Index is defined as the temperature difference between
    the static instability between 850 hPa and 500 hPa, add with the moisture
    at 850hPa, then subtract from the dryness of the airmass at 700 hPa.

    Parameters
    ----------
    pressure : `pint.Quantity`
        Pressure level(s), in order from highest to lowest pressure

    temperature : `pint.Quantity`
        Temperature corresponding to pressure

    dewpoint : `pint.Quantity`
        Dewpoint temperature corresponding to pressure

    Returns
    -------
    `pint.Quantity`
        K Index

    """
    # Find temperature and dewpoint at 850, 700 and 500 hPa
    (t850, t700, t500), (td850, td700, _) = interpolate_1d(units.Quantity([850, 700, 500],
                                                           'hPa'), pressure, temperature,
                                                           dewpoint)

    # Calculate k index.
    return ((t850 - t500) + td850 - (t700 - td700)).to(units.degC)


@exporter.export
@add_vertical_dim_from_xarray
@preprocess_and_wrap(
    wrap_like='potential_temperature',
    broadcast=('height', 'potential_temperature', 'u', 'v')
)
@check_units('[length]', '[temperature]', '[speed]', '[speed]')
def gradient_richardson_number(height, potential_temperature, u, v, vertical_dim=0):
    r"""Calculate the gradient Richardson number.

    .. math:: Ri = \frac{g}{\theta} \frac{\left(\partial \theta/\partial z\right)}
             {\left(\partial u / \partial z\right)^2 + \left(\partial v / \partial z\right)^2}

    See [Holton2004]_ pg. 121-122. As noted by [Holton2004]_, flux Richardson
    number values below 0.25 indicate turbulence.

    Parameters
    ----------
    height : `pint.Quantity`
        Atmospheric height

    potential_temperature : `pint.Quantity`
        Atmospheric potential temperature

    u : `pint.Quantity`
        X component of the wind

    v : `pint.Quantity`
        y component of the wind

    vertical_dim : int, optional
        The axis corresponding to vertical, defaults to 0. Automatically determined from
        xarray DataArray arguments.

    Returns
    -------
    `pint.Quantity`
        Gradient Richardson number
    """
    dthetadz = first_derivative(potential_temperature, x=height, axis=vertical_dim)
    dudz = first_derivative(u, x=height, axis=vertical_dim)
    dvdz = first_derivative(v, x=height, axis=vertical_dim)

    return (mpconsts.g / potential_temperature) * (dthetadz / (dudz ** 2 + dvdz ** 2))


@exporter.export
@preprocess_and_wrap(
    wrap_like='temperature_bottom',
    broadcast=('temperature_bottom', 'temperature_top')
)
@process_units(
    {'temperature_bottom': '[temperature]', 'temperature_top': '[temperature]'},
    '[length]'
)
def scale_height(temperature_bottom, temperature_top):
    r"""Calculate the scale height of a layer.

    .. math::   H = \frac{R_d \overline{T}}{g}

    This function assumes dry air, but can be used with the virtual temperature
    to account for moisture.

    Parameters
    ----------
    temperature_bottom : `pint.Quantity`
        Temperature at bottom of layer

    temperature_top : `pint.Quantity`
        Temperature at top of layer

    Returns
    -------
    `pint.Quantity`
        Scale height of layer
    """
    t_bar = 0.5 * (temperature_bottom + temperature_top)
    return (mpconsts.nounit.Rd * t_bar) / mpconsts.nounit.g


@exporter.export
@preprocess_and_wrap()
@check_units('[pressure]', '[temperature]', '[temperature]')
def showalter_index(pressure, temperature, dewpoint):
    """Calculate Showalter Index.

    Showalter Index derived from [Galway1956]_:
    SI = T500 - Tp500

    where:
    T500 is the measured temperature at 500 hPa
    Tp500 is the temperature of the parcel at 500 hPa when lifted from 850 hPa

    Parameters
    ----------
        pressure : `pint.Quantity`
            Atmospheric pressure, in order from highest to lowest pressure

        temperature : `pint.Quantity`
            Ambient temperature corresponding to ``pressure``

        dewpoint : `pint.Quantity`
            Ambient dew point temperatures corresponding to ``pressure``

    Returns
    -------
    `pint.Quantity`
        Showalter index

    """
    # find the measured temperature and dew point temperature at 850 hPa.
    t850, td850 = interpolate_1d(units.Quantity(850, 'hPa'), pressure, temperature, dewpoint)

    # find the parcel profile temperature at 500 hPa.
    tp500 = interpolate_1d(units.Quantity(500, 'hPa'), pressure, temperature)

    # Lift parcel from 850 to 500, handling any needed dry vs. saturated adiabatic processes
    prof = parcel_profile(units.Quantity([850., 500.], 'hPa'), t850, td850)

    # Calculate the Showalter index
    return tp500 - prof[-1]


@exporter.export
@preprocess_and_wrap()
@check_units('[pressure]', '[temperature]', '[temperature]')
def total_totals_index(pressure, temperature, dewpoint):
    """Calculate Total Totals Index from the pressure temperature and dewpoint.

    Total Totals Index formula derived from [Miller1972]_:
    TT = (T850 + Td850) - (2 * T500)

    where:

    T850 is the temperature at 850 hPa
    T500 is the temperature at 500 hPa
    Td850 is the dewpoint at 850 hPa

    Calculation of the Total Totals Index is defined as the temperature at 850 hPa plus
    the dewpoint at 850 hPa, minus twice the temperature at 500 hPa. This index consists of
    two components, the Vertical Totals (VT) and the Cross Totals (CT).

    Parameters
    ----------
    pressure : `pint.Quantity`
        Pressure level(s), in order from highest to lowest pressure

    temperature : `pint.Quantity`
        Temperature corresponding to pressure

    dewpoint : `pint.Quantity`
        Dewpoint temperature corresponding to pressure

    Returns
    -------
    `pint.Quantity`
        Total Totals Index

    """
    # Find temperature and dewpoint at 850 and 500 hPa.
    (t850, t500), (td850, _) = interpolate_1d(units.Quantity([850, 500], 'hPa'),
                                              pressure, temperature, dewpoint)

    # Calculate total totals index.
    return (t850 - t500) + (td850 - t500)


@exporter.export
@preprocess_and_wrap()
@check_units('[pressure]', '[temperature]')
def vertical_totals(pressure, temperature):
    """Calculate Vertical Totals from the pressure and temperature.

    Vertical Totals formula derived from [Miller1972]_:
    VT = T850 - T500

    where:

    T850 is the temperature at 850 hPa
    T500 is the temperature at 500 hPa

    Calculation of the Vertical Totals is defined as the temperature difference between
    850 hPa and 500 hPa. This is a part of the Total Totals Index.

    Parameters
    ----------
    pressure : `pint.Quantity`
        Pressure level(s), in order from highest to lowest pressure

    temperature : `pint.Quantity`
        Temperature corresponding to pressure

    Returns
    -------
    `pint.Quantity`
        Vertical Totals

    """
    # Find temperature at 850 and 500 hPa.
    (t850, t500) = interpolate_1d(units.Quantity([850, 500], 'hPa'),
                                  pressure, temperature)

    # Calculate vertical totals.
    return t850 - t500


@exporter.export
@preprocess_and_wrap()
@check_units('[pressure]', '[temperature]', '[temperature]')
def cross_totals(pressure, temperature, dewpoint):
    """Calculate Cross Totals from the pressure temperature and dewpoint.

    Cross Totals formula derived from [Miller1972]_:
    CT = Td850 - T500

    where:

    Td850 is the dewpoint at 850 hPa
    T500 is the temperature at 500 hPa

    Calculation of the Cross Totals is defined as the difference between dewpoint
    at 850 hPa and temperature at 500 hPa. This is a part of the Total Totals Index.

    Parameters
    ----------
    pressure : `pint.Quantity`
        Pressure level(s), in order from highest to lowest pressure

    temperature : `pint.Quantity`
        Temperature corresponding to pressure

    dewpoint : `pint.Quantity`
        Dewpoint temperature corresponding to pressure

    Returns
    -------
    `pint.Quantity`
        Cross Totals

    """
    # Find temperature and dewpoint at 850 and 500 hPa
    (_, t500), (td850, _) = interpolate_1d(units.Quantity([850, 500], 'hPa'),
                                           pressure, temperature, dewpoint)

    # Calculate vertical totals.
    return td850 - t500<|MERGE_RESOLUTION|>--- conflicted
+++ resolved
@@ -445,13 +445,8 @@
 
 @exporter.export
 @preprocess_and_wrap()
-<<<<<<< HEAD
-@check_units('[pressure]', '[temperature]', '[temperature]', '[length]')
-def ccl(pressure, temperature, dewpoint, mixed_layer_depth=None, which='top'):
-=======
 @check_units('[pressure]', '[temperature]', '[temperature]')
 def ccl(pressure, temperature, dewpoint, height=None, mixed_layer_depth=None, which='top'):
->>>>>>> 8c2d3336
     r"""Calculate the convective condensation level (CCL).
 
     This function is implemented by simplifying the mixing ratio and
@@ -517,11 +512,7 @@
     # If the mixed layer is not defined, take the starting dewpoint to be the
     # first element of the dewpoint array.
     if mixed_layer_depth is None:
-<<<<<<< HEAD
-        dewpoint_start = dewpoint[0]
-=======
         p_start, dewpoint_start = pressure[0], dewpoint[0]
->>>>>>> 8c2d3336
         vapor_pressure_start = saturation_vapor_pressure(dewpoint_start)
         r_start = mixing_ratio(vapor_pressure_start, p_start)
 
