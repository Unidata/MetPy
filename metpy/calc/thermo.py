--- conflicted
+++ resolved
@@ -1554,11 +1554,8 @@
         The moist static energy
 
     """
-<<<<<<< HEAD
     return (dry_static_energy(heights, temperature) +
             Lv * specific_humidity.to('dimensionless')).to('kJ/kg')
-=======
-    return (dry_static_energy(heights, temperature) + Lv * specific_humidity).to('kJ/kg')
 
 
 @exporter.export
@@ -1684,5 +1681,4 @@
     mixing = mixing_ratio_from_relative_humidity(relative_humidity, temperature, pressure)
 
     return thickness_hydrostatic(pressure, temperature, mixing=mixing, bottom=bottom,
-                                 depth=depth)
->>>>>>> 0e8d73f2
+                                 depth=depth)