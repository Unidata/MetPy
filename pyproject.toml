--- conflicted
+++ resolved
@@ -26,12 +26,7 @@
 ]
 requires-python = ">=3.10"
 dependencies = [
-<<<<<<< HEAD
-    "numpy>=1.22.0",
-=======
-    "matplotlib>=3.5.0",
     "numpy>=1.23.0",
->>>>>>> 0d93e675
     "pandas>=1.4.0",
     "pint>=0.17",
     "pooch>=1.2.0",
